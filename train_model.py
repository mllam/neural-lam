--- conflicted
+++ resolved
@@ -1,9 +1,6 @@
 # Standard library
-<<<<<<< HEAD
+import json
 import os
-=======
-import json
->>>>>>> c8d35530
 import random
 import time
 from argparse import ArgumentParser
@@ -27,11 +24,7 @@
 }
 
 
-<<<<<<< HEAD
-def main():  # pylint: disable=too-many-branches
-=======
 def main(input_args=None):
->>>>>>> c8d35530
     """
     Main function for training and evaluating models
     """
