--- conflicted
+++ resolved
@@ -1,37 +1,21 @@
-<<<<<<< HEAD
-import os
-import resource
+# Standard library
+import random
 import time
 from argparse import ArgumentParser
 
+# Third-party
 import pytorch_lightning as pl
 import torch
 from lightning_fabric.utilities import seed
 from pytorch_lightning.utilities import rank_zero_only
 
 import wandb
-=======
-# Standard library
-import random
-import time
-from argparse import ArgumentParser
-
-# Third-party
-import pytorch_lightning as pl
-import torch
-from lightning_fabric.utilities import seed
-
-# First-party
->>>>>>> 1cddf09f
 from neural_lam import constants, utils
 from neural_lam.models.graph_lam import GraphLAM
 from neural_lam.models.hi_lam import HiLAM
 from neural_lam.models.hi_lam_parallel import HiLAMParallel
-<<<<<<< HEAD
+from neural_lam.weather_dataset import WeatherDataset
 from neural_lam.weather_dataset import WeatherDataModule
-=======
-from neural_lam.weather_dataset import WeatherDataset
->>>>>>> 1cddf09f
 
 MODELS = {
     "graph_lam": GraphLAM,
@@ -40,7 +24,6 @@
 }
 
 
-<<<<<<< HEAD
 @rank_zero_only
 def print_args(args):
     print("Arguments:")
@@ -92,79 +75,6 @@
 
 
 def main():
-    # if torch.cuda.is_available():
-    #     init_process_group(backend="nccl")
-    parser = ArgumentParser(description='Train or evaluate NeurWP models for LAM')
-
-    # General options
-    parser.add_argument(
-        '--dataset', type=str, default="meps_example",
-        help='Dataset, corresponding to name in data directory (default: meps_example)')
-    parser.add_argument(
-        '--model', type=str, default="graph_lam",
-        help='Model architecture to train/evaluate (default: graph_lam)')
-    parser.add_argument(
-        '--subset_ds', type=int, default=0,
-        help='Use only a small subset of the dataset, for debugging (default: 0=false)')
-    parser.add_argument('--seed', type=int, default=42,
-                        help='random seed (default: 42)')
-    parser.add_argument('--n_workers', type=int, default=4,
-                        help='Number of workers in data loader (default: 4)')
-    parser.add_argument('--epochs', type=int, default=200,
-                        help='upper epoch limit (default: 200)')
-    parser.add_argument('--batch_size', type=int, default=4,
-                        help='batch size (default: 4)')
-    parser.add_argument('--load', type=str,
-                        help='Path to load model parameters from (default: None)')
-    parser.add_argument('--resume_run', type=str,
-                        help='Run ID to resume (default: None)')
-    parser.add_argument('--resume_opt_sched', type=int, default=0,
-                        help='Resume optimizer and scheduler state (default: 0=false)')
-    parser.add_argument(
-        '--precision', type=str, default=32,
-        help='Numerical precision to use for model (32/16/bf16) (default: 32)')
-    parser.add_argument('--wandb_mode', type=str, default="online",
-                        help='Wandb mode (online/offline/dryrun) (default: online)')
-
-    # Model architecture
-    parser.add_argument(
-        '--graph', type=str, default="multiscale",
-        help='Graph to load and use in graph-based model (default: multiscale)')
-    parser.add_argument(
-        '--hidden_dim', type=int, default=64,
-        help='Dimensionality of all hidden representations (default: 64)')
-    parser.add_argument('--hidden_layers', type=int, default=1,
-                        help='Number of hidden layers in all MLPs (default: 1)')
-    parser.add_argument('--processor_layers', type=int, default=4,
-                        help='Number of GNN layers in processor GNN (default: 4)')
-    parser.add_argument(
-        '--mesh_aggr', type=str, default="sum",
-        help='Aggregation to use for m2m processor GNN layers (sum/mean) (default: sum)')
-
-    # Training options
-    parser.add_argument(
-        '--ar_steps', type=int, default=1,
-        help='Number of steps to unroll prediction for in loss (1-24) (default: 1)')
-    parser.add_argument('--loss', type=str, default="mse",
-                        help='Loss function to use (default: mse)')
-    parser.add_argument(
-        '--step_length', type=int, default=1,
-        help='Step length in hours to consider single time step 1-3 (default: 1)')
-    parser.add_argument('--lr', type=float, default=1e-3,
-                        help='learning rate (default: 0.001)')
-    parser.add_argument(
-        '--val_interval', type=int, default=1,
-        help='Number of epochs training between each validation run (default: 1)')
-
-    # Evaluation options
-    parser.add_argument(
-        '--eval', type=str, default=None,
-        help='Eval model on given data split (val/test) (default: None (train model))')
-    parser.add_argument(
-        '--n_example_pred', type=int, default=1,
-        help='Number of example predictions to plot during evaluation (default: 1)')
-=======
-def main():
     """
     Main function for training and evaluating models
     """
@@ -325,17 +235,10 @@
         help="Number of example predictions to plot during evaluation "
         "(default: 1)",
     )
->>>>>>> 1cddf09f
     args = parser.parse_args()
     # Asserts for arguments
     assert args.model in MODELS, f"Unknown model: {args.model}"
     assert args.step_length <= 3, "Too high step length"
-<<<<<<< HEAD
-    assert args.eval in (None, "val", "test"), f"Unknown eval setting: {args.eval}"
-    assert args.loss in ("mse", "mae", "huber"), f"Unknown loss function: {args.loss}"
-
-    resource.setrlimit(resource.RLIMIT_CORE, (0, resource.RLIM_INFINITY))
-=======
     assert args.eval in (
         None,
         "val",
@@ -344,47 +247,10 @@
 
     # Get an (actual) random run id as a unique identifier
     random_run_id = random.randint(0, 9999)
->>>>>>> 1cddf09f
 
     # Set seed
     seed.seed_everything(args.seed)
 
-<<<<<<< HEAD
-    # Create datamodule
-    data_module = WeatherDataModule(
-        args.dataset,
-        subset=bool(args.subset_ds),
-        batch_size=args.batch_size,
-        num_workers=args.n_workers
-    )
-
-    # Get the device for the current process
-    if torch.cuda.is_available():
-        torch.set_float32_matmul_precision("high")  # Allows using Tensor Cores on A100s
-
-    # Load model parameters Use new args for model
-    model_class = MODELS[args.model]
-    model = model_class(args)
-
-    result = init_wandb(args)
-    if result is not None:
-        logger = result
-        checkpoint_dir = logger.experiment.dir
-    else:
-        logger = None
-        checkpoint_dir = "lightning_logs"
-
-    # Ensure the checkpoint directory exists
-    os.makedirs(checkpoint_dir, exist_ok=True)
-
-    checkpoint_callback = pl.callbacks.ModelCheckpoint(
-        dirpath=checkpoint_dir,
-        filename="{epoch}",
-        every_n_epochs=1,
-        save_on_train_epoch_end=True,
-        verbose=True,
-    )
-=======
     # Load data
     train_loader = torch.utils.data.DataLoader(
         WeatherDataset(
@@ -466,7 +332,6 @@
     # Only init once, on rank 0 only
     if trainer.global_rank == 0:
         utils.init_wandb_metrics(logger)  # Do after wandb.init
->>>>>>> 1cddf09f
 
     if args.eval:
         use_distributed_sampler = False
@@ -506,22 +371,6 @@
     if args.eval:
         print_eval(args.eval)
         if args.eval == "val":
-<<<<<<< HEAD
-            data_module.split = "val"
-        else:  # Test
-            data_module.split = "test"
-        trainer.test(model=model, datamodule=data_module, ckpt_path=args.load)
-    else:
-        # Train model
-        data_module.split = "train"
-        if args.load:
-            trainer.fit(model=model, datamodule=data_module, ckpt_path=args.load)
-        else:
-            trainer.fit(model=model, datamodule=data_module)
-
-    # Print profiler
-    print(trainer.profiler)
-=======
             eval_loader = val_loader
         else:  # Test
             eval_loader = torch.utils.data.DataLoader(
@@ -546,7 +395,6 @@
             train_dataloaders=train_loader,
             val_dataloaders=val_loader,
         )
->>>>>>> 1cddf09f
 
 
 if __name__ == "__main__":
