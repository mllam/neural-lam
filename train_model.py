--- conflicted
+++ resolved
@@ -9,11 +9,8 @@
 from lightning_fabric.utilities import seed
 
 # First-party
-<<<<<<< HEAD
 from neural_lam import utils
-=======
 from neural_lam import config, utils
->>>>>>> 5b71be3c
 from neural_lam.models.graph_lam import GraphLAM
 from neural_lam.models.hi_lam import HiLAM
 from neural_lam.models.hi_lam_parallel import HiLAMParallel
@@ -295,15 +292,9 @@
         mode="min",
         save_last=True,
     )
-<<<<<<< HEAD
 
     logger = utils.init_wandb(args)
 
-=======
-    logger = pl.loggers.WandbLogger(
-        project=args.wandb_project, name=run_name, config=args
-    )
->>>>>>> 5b71be3c
     trainer = pl.Trainer(
         max_epochs=args.epochs,
         deterministic=True,
@@ -316,15 +307,6 @@
         precision=args.precision,
     )
 
-<<<<<<< HEAD
-=======
-    # Only init once, on rank 0 only
-    if trainer.global_rank == 0:
-        utils.init_wandb_metrics(
-            logger, args.val_steps_to_log
-        )  # Do after wandb.init
-
->>>>>>> 5b71be3c
     if args.eval:
         if args.eval == "val":
             eval_loader = val_loader
