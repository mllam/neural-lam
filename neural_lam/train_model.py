--- conflicted
+++ resolved
@@ -311,13 +311,9 @@
         deterministic=True,
         strategy="ddp",
         accelerator=device_name,
-<<<<<<< HEAD
-        logger=training_logger,
-=======
         num_nodes=args.num_nodes,
         devices=devices,
-        logger=logger,
->>>>>>> d2e26a97
+        logger=training_logger,
         log_every_n_steps=1,
         callbacks=[checkpoint_callback],
         check_val_every_n_epoch=args.val_interval,
