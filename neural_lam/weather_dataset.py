--- conflicted
+++ resolved
@@ -182,7 +182,7 @@
         idx_sample = idx % constants.CHUNK_SIZE
 
         sample_archive = xr.concat(
-            self.zarr_datasets[start_file_idx : end_file_idx + 1], dim="time"
+            self.zarr_datasets[start_file_idx: end_file_idx + 1], dim="time"
         )
 
         sample_xr = sample_archive.isel(
@@ -202,7 +202,6 @@
         init_states = sample[:2]  # (2, N_grid, d_features)
         target_states = sample[2:]  # (sample_length-2, N_grid, d_features)
 
-<<<<<<< HEAD
         return init_states, target_states
 
 
@@ -273,35 +272,8 @@
             num_workers=self.num_workers,
             shuffle=False,
             pin_memory=False,
-=======
-        # === Forcing features ===
-        # Now batch-static features are just part of forcing,
-        # repeated over temporal dimension
-        # Load water coverage
-        sample_datetime = sample_name[:10]
-        water_path = os.path.join(
-            self.sample_dir_path, f"wtr_{sample_datetime}.npy"
-        )
-        water_cover_features = torch.tensor(
-            np.load(water_path), dtype=torch.float32
-        ).unsqueeze(
-            -1
-        )  # (dim_x, dim_y, 1)
-        # Flatten
-        water_cover_features = water_cover_features.flatten(0, 1)  # (N_grid, 1)
-        # Expand over temporal dimension
-        water_cover_expanded = water_cover_features.unsqueeze(0).expand(
-            self.sample_length - 2, -1, -1  # -2 as added on after windowing
-        )  # (sample_len, N_grid, 1)
-
-        # TOA flux
-        flux_path = os.path.join(
-            self.sample_dir_path,
-            f"nwp_toa_downwelling_shortwave_flux_{sample_datetime}.npy",
->>>>>>> b0050b9d
-        )
-
-<<<<<<< HEAD
+        )
+
     def test_dataloader(self):
         return torch.utils.data.DataLoader(
             self.test_dataset,
@@ -309,79 +281,4 @@
             num_workers=self.num_workers,
             shuffle=False,
             pin_memory=False,
-        )
-=======
-        if self.standardize:
-            flux = (flux - self.flux_mean) / self.flux_std
-
-        # Flatten and subsample flux forcing
-        flux = flux.flatten(1, 2)  # (N_t, N_grid, 1)
-        flux = flux[subsample_index :: self.subsample_step]  # (N_t, N_grid, 1)
-        flux = flux[
-            init_id : (init_id + self.sample_length)
-        ]  # (sample_len, N_grid, 1)
-
-        # Time of day and year
-        dt_obj = dt.datetime.strptime(sample_datetime, "%Y%m%d%H")
-        dt_obj = dt_obj + dt.timedelta(
-            hours=2 + subsample_index
-        )  # Offset for first index
-        # Extract for initial step
-        init_hour_in_day = dt_obj.hour
-        start_of_year = dt.datetime(dt_obj.year, 1, 1)
-        init_seconds_into_year = (dt_obj - start_of_year).total_seconds()
-
-        # Add increments for all steps
-        hour_inc = (
-            torch.arange(self.sample_length) * self.subsample_step
-        )  # (sample_len,)
-        hour_of_day = (
-            init_hour_in_day + hour_inc
-        )  # (sample_len,), Can be > 24 but ok
-        second_into_year = (
-            init_seconds_into_year + hour_inc * 3600
-        )  # (sample_len,)
-        # can roll over to next year, ok because periodicity
-
-        # Encode as sin/cos
-        hour_angle = (hour_of_day / 12) * torch.pi  # (sample_len,)
-        year_angle = (
-            (second_into_year / constants.SECONDS_IN_YEAR) * 2 * torch.pi
-        )  # (sample_len,)
-        datetime_forcing = torch.stack(
-            (
-                torch.sin(hour_angle),
-                torch.cos(hour_angle),
-                torch.sin(year_angle),
-                torch.cos(year_angle),
-            ),
-            dim=1,
-        )  # (N_t, 4)
-        datetime_forcing = (datetime_forcing + 1) / 2  # Rescale to [0,1]
-        datetime_forcing = datetime_forcing.unsqueeze(1).expand(
-            -1, flux.shape[1], -1
-        )  # (sample_len, N_grid, 4)
-
-        # Put forcing features together
-        forcing_features = torch.cat(
-            (flux, datetime_forcing), dim=-1
-        )  # (sample_len, N_grid, d_forcing)
-
-        # Combine forcing over each window of 3 time steps
-        forcing_windowed = torch.cat(
-            (
-                forcing_features[:-2],
-                forcing_features[1:-1],
-                forcing_features[2:],
-            ),
-            dim=2,
-        )  # (sample_len-2, N_grid, 3*d_forcing)
-        # Now index 0 of ^ corresponds to forcing at index 0-2 of sample
-
-        # batch-static water cover is added after windowing,
-        # as it is static over time
-        forcing = torch.cat((water_cover_expanded, forcing_windowed), dim=2)
-        # (sample_len-2, N_grid, forcing_dim)
-
-        return init_states, target_states, forcing
->>>>>>> b0050b9d
+        )