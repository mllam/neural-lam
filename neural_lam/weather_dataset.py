# Standard library
import copy
import datetime
import warnings
from pathlib import Path
from typing import Dict, Iterable, Tuple, Union

# Third-party
import numpy as np
import pytorch_lightning as pl
import torch
import xarray as xr
from torch.utils.data._utils.collate import default_collate

# First-party
from neural_lam.datastore.base import BaseDatastore
from neural_lam.graph_data import build_graph_sizes, load_graph


class WeatherDataset(torch.utils.data.Dataset):
    """Dataset class for weather data.

    This class loads and processes weather data from a given datastore.

    Parameters
    ----------
    datastore : BaseDatastore
        The datastore to load the data from (e.g. mdp).
    split : str, optional
        The data split to use ("train", "val" or "test"). Default is "train".
    ar_steps : int, optional
        The number of autoregressive steps. Default is 3.
    num_past_forcing_steps: int, optional
        Number of past time steps to include in forcing input. If set to i,
        forcing from times t-i, t-i+1, ..., t-1, t (and potentially beyond,
        given num_future_forcing_steps) are included as forcing inputs at time t
        Default is 1.
    num_future_forcing_steps: int, optional
        Number of future time steps to include in forcing input. If set to j,
        forcing from times t, t+1, ..., t+j-1, t+j (and potentially times before
        t, given num_past_forcing_steps) are included as forcing inputs at time
        t. Default is 1.
    standardize : bool, optional
        Whether to standardize the data. Default is True.
    """

    def __init__(
        self,
        datastore: BaseDatastore,
        split: str = "train",
        ar_steps: int = 3,
        num_past_forcing_steps: int = 1,
        num_future_forcing_steps: int = 1,
        standardize: bool = True,
    ):
        super().__init__()

        self.split = split
        self.ar_steps = ar_steps
        self.datastore = datastore
        self.num_past_forcing_steps = num_past_forcing_steps
        self.num_future_forcing_steps = num_future_forcing_steps

        self.da_state = self.datastore.get_dataarray(
            category="state", split=self.split
        )
        self.da_forcing = self.datastore.get_dataarray(
            category="forcing", split=self.split
        )

        # check that with the provided data-arrays and ar_steps that we have a
        # non-zero amount of samples
        if self.__len__() <= 0 and self.da_state is not None:
            raise ValueError(
                "The provided datastore only provides "
                f"{len(self.da_state.time)} total time steps, which is too few "
                "to create a single sample for the WeatherDataset "
                f"configuration used in the `{split}` split. You could try "
                "either reducing the number of autoregressive steps "
                "(`ar_steps`) and/or the forcing window size "
                "(`num_past_forcing_steps` and `num_future_forcing_steps`)"
            )

        # Check the dimensions and their ordering
        parts = dict(state=self.da_state)
        if self.da_forcing is not None:
            parts["forcing"] = self.da_forcing

        for part, da in parts.items():
            expected_dim_order = self.datastore.expected_dim_order(
                category=part
            )
            if da is not None:
                if da.dims != expected_dim_order:
                    raise ValueError(
                        f"The dimension order of the `{part}` data ({da.dims}) "
                        f"does not match the expected dimension order "
                        f"({expected_dim_order}). Maybe you forgot to "
                        "transpose the data in `BaseDatastore.get_dataarray`?"
                    )

        # Set up for standardization
        # TODO: This will become part of ar_model.py soon!
        self.standardize = standardize
        if standardize:
            self.ds_state_stats = self.datastore.get_standardization_dataarray(
                category="state"
            )

            self.da_state_mean = self.ds_state_stats.state_mean
            self.da_state_std = self.ds_state_stats.state_std

            if self.da_forcing is not None:
                self.ds_forcing_stats = (
                    self.datastore.get_standardization_dataarray(
                        category="forcing"
                    )
                )
                self.da_forcing_mean = self.ds_forcing_stats.forcing_mean
                self.da_forcing_std = self.ds_forcing_stats.forcing_std

    def __len__(self):
        if self.datastore.is_forecast:
            # for now we simply create a single sample for each analysis time
            # and then take the first (2 + ar_steps) forecast times. In
            # addition we only use the first ensemble member (if ensemble data
            # has been provided).
            # This means that for each analysis time we get a single sample

            if self.datastore.is_ensemble:
                warnings.warn(
                    "only using first ensemble member, so dataset size is "
                    " effectively reduced by the number of ensemble members "
                    f"({self.da_state.ensemble_member.size})",
                    UserWarning,
                )

            # check that there are enough forecast steps available to create
            # samples given the number of autoregressive steps requested
            n_forecast_steps = self.da_state.elapsed_forecast_duration.size
            if n_forecast_steps < 2 + self.ar_steps:
                raise ValueError(
                    "The number of forecast steps available "
                    f"({n_forecast_steps}) is less than the required "
                    f"2+ar_steps (2+{self.ar_steps}={2 + self.ar_steps}) for "
                    "creating a sample with initial and target states."
                )

            return self.da_state.analysis_time.size
        else:
            # Calculate the number of samples in the dataset n_samples = total
            # time steps - (autoregressive steps + past forcing + future
            # forcing)
            #:
            # Where:
            #   - total time steps: len(self.da_state.time)
            #   - autoregressive steps: self.ar_steps
            #   - past forcing: max(2, self.num_past_forcing_steps) (at least 2
            #     time steps are required for the initial state)
            #   - future forcing: self.num_future_forcing_steps
            return (
                len(self.da_state.time)
                - self.ar_steps
                - max(2, self.num_past_forcing_steps)
                - self.num_future_forcing_steps
            )

    def _slice_state_time(self, da_state, idx, n_steps: int):
        """
        Produce a time slice of the given dataarray `da_state` (state) starting
        at `idx` and with `n_steps` steps. An `offset`is calculated based on the
        `num_past_forcing_steps` class attribute. `Offset` is used to offset the
        start of the sample, to assert that enough previous time steps are
        available for the 2 initial states and any corresponding forcings
        (calculated in `_slice_forcing_time`).

        Parameters
        ----------
        da_state : xr.DataArray
            The dataarray to slice. This is expected to have a `time` dimension
            if the datastore is providing analysis only data, and a
            `analysis_time` and `elapsed_forecast_duration` dimensions if the
            datastore is providing forecast data.
        idx : int
            The index of the time step to start the sample from.
        n_steps : int
            The number of time steps to include in the sample.

        Returns
        -------
        da_sliced : xr.DataArray
            The sliced dataarray with dims ('time', 'grid_index',
            'state_feature').
        """
        # The current implementation requires at least 2 time steps for the
        # initial state (see GraphCast).
        init_steps = 2
        # slice the dataarray to include the required number of time steps
        if self.datastore.is_forecast:
            start_idx = max(0, self.num_past_forcing_steps - init_steps)
            end_idx = max(init_steps, self.num_past_forcing_steps) + n_steps
            # this implies that the data will have both `analysis_time` and
            # `elapsed_forecast_duration` dimensions for forecasts. We for now
            # simply select a analysis time and the first `n_steps` forecast
            # times (given no offset). Note that this means that we get one
            # sample per forecast, always starting at forecast time 2.
            da_sliced = da_state.isel(
                analysis_time=idx,
                elapsed_forecast_duration=slice(start_idx, end_idx),
            )
            # create a new time dimension so that the produced sample has a
            # `time` dimension, similarly to the analysis only data
            da_sliced["time"] = (
                da_sliced.analysis_time + da_sliced.elapsed_forecast_duration
            )
            da_sliced = da_sliced.swap_dims(
                {"elapsed_forecast_duration": "time"}
            )
        else:
            # For analysis data we slice the time dimension directly. The offset
            # is only relevant for the very first (and last) samples in the
            # dataset.
            start_idx = idx + max(0, self.num_past_forcing_steps - init_steps)
            end_idx = (
                idx + max(init_steps, self.num_past_forcing_steps) + n_steps
            )
            da_sliced = da_state.isel(time=slice(start_idx, end_idx))
        return da_sliced

    def _slice_forcing_time(self, da_forcing, idx, n_steps: int):
        """
        Produce a time slice of the given dataarray `da_forcing` (forcing)
        starting at `idx` and with `n_steps` steps. An `offset` is calculated
        based on the `num_past_forcing_steps` class attribute. It is used to
        offset the start of the sample, to ensure that enough previous time
        steps are available for the forcing data. The forcing data is windowed
        around the current autoregressive time step to include the past and
        future forcings.

        Parameters
        ----------
        da_forcing : xr.DataArray
            The forcing dataarray to slice. This is expected to have a `time`
            dimension if the datastore is providing analysis only data, and a
            `analysis_time` and `elapsed_forecast_duration` dimensions if the
            datastore is providing forecast data.
        idx : int
            The index of the time step to start the sample from.
        n_steps : int
            The number of time steps to include in the sample.

        Returns
        -------
        da_concat : xr.DataArray
            The sliced dataarray with dims ('time', 'grid_index',
            'window', 'forcing_feature').
        """
        # The current implementation requires at least 2 time steps for the
        # initial state (see GraphCast). The forcing data is windowed around the
        # current autregressive time step. The two `init_steps` can also be used
        # as past forcings.
        init_steps = 2
        da_list = []

        if self.datastore.is_forecast:
            # This implies that the data will have both `analysis_time` and
            # `elapsed_forecast_duration` dimensions for forecasts. We for now
            # simply select an analysis time and the first `n_steps` forecast
            # times (given no offset). Note that this means that we get one
            # sample per forecast.
            # Add a 'time' dimension using the actual forecast times
            offset = max(init_steps, self.num_past_forcing_steps)
            for step in range(n_steps):
                start_idx = offset + step - self.num_past_forcing_steps
                end_idx = offset + step + self.num_future_forcing_steps

                current_time = (
                    da_forcing.analysis_time[idx]
                    + da_forcing.elapsed_forecast_duration[offset + step]
                )

                da_sliced = da_forcing.isel(
                    analysis_time=idx,
                    elapsed_forecast_duration=slice(start_idx, end_idx + 1),
                )

                da_sliced = da_sliced.rename(
                    {"elapsed_forecast_duration": "window"}
                )

                # Assign the 'window' coordinate to be relative positions
                da_sliced = da_sliced.assign_coords(
                    window=np.arange(len(da_sliced.window))
                )

                da_sliced = da_sliced.expand_dims(
                    dim={"time": [current_time.values]}
                )

                da_list.append(da_sliced)

            # Concatenate the list of DataArrays along the 'time' dimension
            da_concat = xr.concat(da_list, dim="time")

        else:
            # For analysis data, we slice the time dimension directly. The
            # offset is only relevant for the very first (and last) samples in
            # the dataset.
            offset = idx + max(init_steps, self.num_past_forcing_steps)
            for step in range(n_steps):
                start_idx = offset + step - self.num_past_forcing_steps
                end_idx = offset + step + self.num_future_forcing_steps

                # Slice the data over the desired time window
                da_sliced = da_forcing.isel(time=slice(start_idx, end_idx + 1))

                da_sliced = da_sliced.rename({"time": "window"})

                # Assign the 'window' coordinate to be relative positions
                da_sliced = da_sliced.assign_coords(
                    window=np.arange(len(da_sliced.window))
                )

                # Add a 'time' dimension to keep track of steps using actual
                # time coordinates
                current_time = da_forcing.time[offset + step]
                da_sliced = da_sliced.expand_dims(
                    dim={"time": [current_time.values]}
                )

                da_list.append(da_sliced)

            # Concatenate the list of DataArrays along the 'time' dimension
            da_concat = xr.concat(da_list, dim="time")

        return da_concat

    def _build_item_dataarrays(self, idx):
        """
        Create the dataarrays for the initial states, target states and forcing
        data for the sample at index `idx`.

        Parameters
        ----------
        idx : int
            The index of the sample to create the dataarrays for.

        Returns
        -------
        da_init_states : xr.DataArray
            The dataarray for the initial states.
        da_target_states : xr.DataArray
            The dataarray for the target states.
        da_forcing_windowed : xr.DataArray
            The dataarray for the forcing data, windowed for the sample.
        da_target_times : xr.DataArray
            The dataarray for the target times.
        """
        # handling ensemble data
        if self.datastore.is_ensemble:
            # for the now the strategy is to only include the first ensemble
            # member
            # XXX: this could be changed to include all ensemble members by
            # splitting `idx` into two parts, one for the analysis time and one
            # for the ensemble member and then increasing self.__len__ to
            # include all ensemble members
            warnings.warn(
                "only use of ensemble member 0 (the first member) is "
                "implemented for ensemble data"
            )
            i_ensemble = 0
            da_state = self.da_state.isel(ensemble_member=i_ensemble)
        else:
            da_state = self.da_state

        if self.da_forcing is not None:
            if "ensemble_member" in self.da_forcing.dims:
                raise NotImplementedError(
                    "Ensemble member not yet supported for forcing data"
                )
            da_forcing = self.da_forcing
        else:
            da_forcing = None

        # handle time sampling in a way that is compatible with both analysis
        # and forecast data
        da_state = self._slice_state_time(
            da_state=da_state, idx=idx, n_steps=self.ar_steps
        )
        if da_forcing is not None:
            da_forcing_windowed = self._slice_forcing_time(
                da_forcing=da_forcing, idx=idx, n_steps=self.ar_steps
            )

        # load the data into memory
        da_state.load()
        if da_forcing is not None:
            da_forcing_windowed.load()

        da_init_states = da_state.isel(time=slice(0, 2))
        da_target_states = da_state.isel(time=slice(2, None))
        da_target_times = da_target_states.time

        if self.standardize:
            da_init_states = (
                da_init_states - self.da_state_mean
            ) / self.da_state_std
            da_target_states = (
                da_target_states - self.da_state_mean
            ) / self.da_state_std

            if da_forcing is not None:
                # XXX: Here we implicitly assume that the last dimension of the
                # forcing data is the forcing feature dimension. To standardize
                # on `.device` we need a different implementation. (e.g. a
                # tensor with repeated means and stds for each "windowed" time.)
                da_forcing_windowed = (
                    da_forcing_windowed - self.da_forcing_mean
                ) / self.da_forcing_std

        if da_forcing is not None:
            # stack the `forcing_feature` and `window_sample` dimensions into a
            # single `forcing_feature` dimension
            da_forcing_windowed = da_forcing_windowed.stack(
                forcing_feature_windowed=("forcing_feature", "window")
            )
        else:
            # create an empty forcing tensor with the right shape
            da_forcing_windowed = xr.DataArray(
                data=np.empty(
                    (self.ar_steps, da_state.grid_index.size, 0),
                ),
                dims=("time", "grid_index", "forcing_feature"),
                coords={
                    "time": da_target_times,
                    "grid_index": da_state.grid_index,
                    "forcing_feature": [],
                },
            )

        return (
            da_init_states,
            da_target_states,
            da_forcing_windowed,
            da_target_times,
        )

    def __getitem__(self, idx):
        """
        Return a single training sample, which consists of the initial states,
        target states, forcing and batch times.

        The implementation currently uses xarray.DataArray objects for the
        standardization (scaling to mean 0.0 and standard deviation of 1.0) so
        that we can make us of xarray's broadcasting capabilities. This makes
        it possible to standardization with both global means, but also for
        example where a grid-point mean has been computed. This code will have
        to be replace if standardization is to be done on the GPU to handle
        different shapes of the standardization.

        Parameters
        ----------
        idx : int
            The index of the sample to return, this will refer to the time of
            the initial state.

        Returns
        -------
        init_states : TrainingSample
            A training sample object containing the initial states, target
            states, forcing and batch times. The batch times are the times of
            the target steps.

        """
        (
            da_init_states,
            da_target_states,
            da_forcing_windowed,
            da_target_times,
        ) = self._build_item_dataarrays(idx=idx)

        tensor_dtype = torch.float32

        init_states = torch.tensor(da_init_states.values, dtype=tensor_dtype)
        target_states = torch.tensor(
            da_target_states.values, dtype=tensor_dtype
        )

        target_times = torch.tensor(
            da_target_times.astype("datetime64[ns]").astype("int64").values,
            dtype=torch.int64,
        )

        forcing = torch.tensor(da_forcing_windowed.values, dtype=tensor_dtype)

        # init_states: (2, N_grid, d_features)
        # target_states: (ar_steps, N_grid, d_features)
        # forcing: (ar_steps, N_grid, d_windowed_forcing)
        # target_times: (ar_steps,)

        return init_states, target_states, forcing, target_times

    def __iter__(self):
        """
        Convenience method to iterate over the dataset.

        This isn't used by pytorch DataLoader which itself implements an
        iterator that uses Dataset.__getitem__ and Dataset.__len__.

        """
        for i in range(len(self)):
            yield self[i]

    def create_dataarray_from_tensor(
        self,
        tensor: torch.Tensor,
        time: Union[datetime.datetime, list[datetime.datetime]],
        category: str,
    ):
        """
        Construct a xarray.DataArray from a `pytorch.Tensor` with coordinates
        for `grid_index`, `time` and `{category}_feature` matching the shape
        and number of times provided and add the x/y coordinates from the
        datastore.

        The number if times provided is expected to match the shape of the
        tensor. For a 2D tensor, the dimensions are assumed to be (grid_index,
        {category}_feature) and only a single time should be provided. For a 3D
        tensor, the dimensions are assumed to be (time, grid_index,
        {category}_feature) and a list of times should be provided.

        Parameters
        ----------
        tensor : torch.Tensor
            The tensor to construct the DataArray from, this assumed to have
            the same dimension ordering as returned by the __getitem__ method
            (i.e. time, grid_index, {category}_feature). The tensor will be
            copied to the CPU before constructing the DataArray.
        time : datetime.datetime or list[datetime.datetime]
            The time or times of the tensor.
        category : str
            The category of the tensor, either "state", "forcing" or "static".

        Returns
        -------
        da : xr.DataArray
            The constructed DataArray.
        """

        def _is_listlike(obj):
            # match list, tuple, numpy array
            return hasattr(obj, "__iter__") and not isinstance(obj, str)

        add_time_as_dim = False
        if len(tensor.shape) == 2:
            dims = ["grid_index", f"{category}_feature"]
            if _is_listlike(time):
                raise ValueError(
                    "Expected a single time for a 2D tensor with assumed "
                    "dimensions (grid_index, {category}_feature), but got "
                    f"{len(time)} times"  # type: ignore
                )
        elif len(tensor.shape) == 3:
            add_time_as_dim = True
            dims = ["time", "grid_index", f"{category}_feature"]
            if not _is_listlike(time):
                raise ValueError(
                    "Expected a list of times for a 3D tensor with assumed "
                    "dimensions (time, grid_index, {category}_feature), but "
                    "got a single time"
                )
        else:
            raise ValueError(
                "Expected tensor to have 2 or 3 dimensions, but got "
                f"{len(tensor.shape)}"
            )

        da_datastore_state = getattr(self, f"da_{category}")
        da_grid_index = da_datastore_state.grid_index
        da_state_feature = da_datastore_state.state_feature

        coords = {
            f"{category}_feature": da_state_feature,
            "grid_index": da_grid_index,
        }
        if add_time_as_dim:
            coords["time"] = time

        da = xr.DataArray(
            tensor.cpu().numpy(),
            dims=dims,
            coords=coords,
        )

        for grid_coord in ["x", "y"]:
            if (
                grid_coord in da_datastore_state.coords
                and grid_coord not in da.coords
            ):
                da.coords[grid_coord] = da_datastore_state[grid_coord]

        if not add_time_as_dim:
            da.coords["time"] = time

        return da


class WeatherDatasetWithGraph(torch.utils.data.Dataset):
    """
    Dataset wrapper that pairs weather samples with a static graph.

    Attributes
    ----------
    graph_edges_and_features : GraphEdgesAndFeatures
        Dataclass holding adjacency information and static features shared
        across all samples.
    graph_sizes : GraphSizes
        Dimensional metadata describing the graph.
    graph_payload : dict
        Dictionary view of ``graph_edges_and_features`` used when returning
        batches.
    """

    def __init__(
        self,
        weather_dataset: WeatherDataset,
        graph_name: str,
        device: str = "cpu",
    ):
        super().__init__()
        self.weather_dataset = weather_dataset
        self.graph_name = graph_name
        self.device = device
        self.datastore = weather_dataset.datastore

        self.graph_dir_path = (
            Path(self.datastore.root_path) / "graph" / self.graph_name
        )

        graph_edges_and_features = load_graph(
            graph_dir_path=self.graph_dir_path, device=self.device
        )
        self.graph_edges_and_features = graph_edges_and_features
        self.graph_sizes = build_graph_sizes(graph_edges_and_features)
        self.graph_payload = graph_edges_and_features.as_batch_dict()
        self.hierarchical = self.graph_sizes.hierarchical

    def __len__(self):
        return len(self.weather_dataset)

    def __getitem__(self, idx):
        sample = self.weather_dataset[idx]
        return (*sample, copy.deepcopy(self.graph_payload))

    @staticmethod
    def collate_fn(
        batch: Iterable[
            Tuple[torch.Tensor, torch.Tensor, torch.Tensor, torch.Tensor, Dict]
        ]
    ):
        """Collate function that keeps a single copy of the static graph."""
        batch = list(batch)
        data_part = [entry[:-1] for entry in batch]
        graph_part = [entry[-1] for entry in batch]
        collated_data = default_collate(data_part)
        graph = graph_part[0]
        return (*collated_data, graph)


class WeatherDataModule(pl.LightningDataModule):
    """DataModule for weather data."""

    def __init__(
        self,
        datastore: BaseDatastore,
<<<<<<< HEAD
        ar_steps_train=3,
        ar_steps_eval=25,
        standardize=True,
        num_past_forcing_steps=1,
        num_future_forcing_steps=1,
        batch_size=4,
        num_workers=16,
        eval_split="test",
        graph_name: Union[str, None] = None,
        graph_device: str = "cpu",
=======
        ar_steps_train: int = 3,
        ar_steps_eval: int = 25,
        standardize: bool = True,
        num_past_forcing_steps: int = 1,
        num_future_forcing_steps: int = 1,
        batch_size: int = 4,
        num_workers: int = 16,
        eval_split: str = "test",
>>>>>>> 579efc80
    ):
        super().__init__()
        self._datastore = datastore
        self.num_past_forcing_steps = num_past_forcing_steps
        self.num_future_forcing_steps = num_future_forcing_steps
        self.ar_steps_train = ar_steps_train
        self.ar_steps_eval = ar_steps_eval
        self.standardize = standardize
        self.batch_size = batch_size
        self.num_workers: int = num_workers
        self.train_dataset = None
        self.val_dataset = None
        self.test_dataset = None
        self.multiprocessing_context: Union[str, None] = None
        self.eval_split = eval_split
        self.graph_name = graph_name
        self.graph_device = graph_device
        self._collate_fn = (
            WeatherDatasetWithGraph.collate_fn
            if graph_name is not None
            else None
        )
        if num_workers > 0:
            # default to spawn for now, as the default on linux "fork" hangs
            # when using dask (which the npyfilesmeps datastore uses)
            self.multiprocessing_context = "spawn"

    def setup(self, stage=None):
        if stage == "fit" or stage is None:
            self.train_dataset = WeatherDataset(
                datastore=self._datastore,
                split="train",
                ar_steps=self.ar_steps_train,
                standardize=self.standardize,
                num_past_forcing_steps=self.num_past_forcing_steps,
                num_future_forcing_steps=self.num_future_forcing_steps,
            )
            if self.graph_name is not None:
                self.train_dataset = WeatherDatasetWithGraph(
                    self.train_dataset,
                    graph_name=self.graph_name,
                    device=self.graph_device,
                )
            self.val_dataset = WeatherDataset(
                datastore=self._datastore,
                split="val",
                ar_steps=self.ar_steps_eval,
                standardize=self.standardize,
                num_past_forcing_steps=self.num_past_forcing_steps,
                num_future_forcing_steps=self.num_future_forcing_steps,
            )
            if self.graph_name is not None:
                self.val_dataset = WeatherDatasetWithGraph(
                    self.val_dataset,
                    graph_name=self.graph_name,
                    device=self.graph_device,
                )

        if stage == "test" or stage is None:
            self.test_dataset = WeatherDataset(
                datastore=self._datastore,
                split=self.eval_split,
                ar_steps=self.ar_steps_eval,
                standardize=self.standardize,
                num_past_forcing_steps=self.num_past_forcing_steps,
                num_future_forcing_steps=self.num_future_forcing_steps,
            )
            if self.graph_name is not None:
                self.test_dataset = WeatherDatasetWithGraph(
                    self.test_dataset,
                    graph_name=self.graph_name,
                    device=self.graph_device,
                )

    def train_dataloader(self):
        """Load train dataset."""
        return torch.utils.data.DataLoader(
            self.train_dataset,
            batch_size=self.batch_size,
            num_workers=self.num_workers,
            shuffle=True,
            multiprocessing_context=self.multiprocessing_context,
            persistent_workers=True,
            collate_fn=self._collate_fn,
        )

    def val_dataloader(self):
        """Load validation dataset."""
        return torch.utils.data.DataLoader(
            self.val_dataset,
            batch_size=self.batch_size,
            num_workers=self.num_workers,
            shuffle=False,
            multiprocessing_context=self.multiprocessing_context,
            persistent_workers=True,
            collate_fn=self._collate_fn,
        )

    def test_dataloader(self):
        """Load test dataset."""
        return torch.utils.data.DataLoader(
            self.test_dataset,
            batch_size=self.batch_size,
            num_workers=self.num_workers,
            shuffle=False,
            multiprocessing_context=self.multiprocessing_context,
            persistent_workers=True,
            collate_fn=self._collate_fn,
        )<|MERGE_RESOLUTION|>--- conflicted
+++ resolved
@@ -673,18 +673,6 @@
     def __init__(
         self,
         datastore: BaseDatastore,
-<<<<<<< HEAD
-        ar_steps_train=3,
-        ar_steps_eval=25,
-        standardize=True,
-        num_past_forcing_steps=1,
-        num_future_forcing_steps=1,
-        batch_size=4,
-        num_workers=16,
-        eval_split="test",
-        graph_name: Union[str, None] = None,
-        graph_device: str = "cpu",
-=======
         ar_steps_train: int = 3,
         ar_steps_eval: int = 25,
         standardize: bool = True,
@@ -693,7 +681,8 @@
         batch_size: int = 4,
         num_workers: int = 16,
         eval_split: str = "test",
->>>>>>> 579efc80
+        graph_name: Union[str, None] = None,
+        graph_device: str = "cpu",
     ):
         super().__init__()
         self._datastore = datastore
