--- conflicted
+++ resolved
@@ -1,32 +1,19 @@
-<<<<<<< HEAD
 import glob
 import os
 from datetime import datetime, timedelta
 
 import imageio
-=======
-# Standard library
-import os
-
-# Third-party
->>>>>>> 1cddf09f
 import matplotlib.pyplot as plt
 import numpy as np
 import pytorch_lightning as pl
 import torch
-<<<<<<< HEAD
 from torch import nn
 
-import wandb
-from neural_lam import constants, utils, vis
-
-=======
 import wandb
 
 # First-party
 from neural_lam import constants, metrics, utils, vis
 
->>>>>>> 1cddf09f
 
 class ARModel(pl.LightningModule):
     """
@@ -34,19 +21,15 @@
     Abstract class that can be extended.
     """
 
-<<<<<<< HEAD
-=======
     # pylint: disable=arguments-differ
     # Disable to override args/kwargs from superclass
 
->>>>>>> 1cddf09f
     def __init__(self, args):
         super().__init__()
 
         self.save_hyperparameters()
         self.lr = args.lr
 
-<<<<<<< HEAD
         # Log prediction error for these time steps forward
         self.val_step_log_errors = constants.val_step_log_errors
         self.metrics_initialized = constants.metrics_initialized
@@ -79,58 +62,6 @@
         else:
             assert False, f"Unknown loss function: {args.loss}"
         self.register_buffer("state_weight", state_weight, persistent=False)
-
-        # Pre-compute interior mask for use in loss function
-        self.interior_mask = 1. - self.border_mask  # (N_grid, 1), 1 for non-border
-        # Number of grid nodes to predict
-        self.N_interior = torch.sum(self.interior_mask)
-
-        self.step_length = args.step_length  # Number of hours per pred. step
-        self.val_errs = []
-        self.test_maes = []
-        self.test_mses = []
-=======
-        # Load static features for grid/data
-        static_data_dict = utils.load_static_data(args.dataset)
-        for static_data_name, static_data_tensor in static_data_dict.items():
-            self.register_buffer(
-                static_data_name, static_data_tensor, persistent=False
-            )
-
-        # Double grid output dim. to also output std.-dev.
-        self.output_std = bool(args.output_std)
-        if self.output_std:
-            self.grid_output_dim = (
-                2 * constants.GRID_STATE_DIM
-            )  # Pred. dim. in grid cell
-        else:
-            self.grid_output_dim = (
-                constants.GRID_STATE_DIM
-            )  # Pred. dim. in grid cell
-
-            # Store constant per-variable std.-dev. weighting
-            # Note that this is the inverse of the multiplicative weighting
-            # in wMSE/wMAE
-            self.register_buffer(
-                "per_var_std",
-                self.step_diff_std / torch.sqrt(self.param_weights),
-                persistent=False,
-            )
-
-        # grid_dim from data + static + batch_static
-        (
-            self.num_grid_nodes,
-            grid_static_dim,
-        ) = self.grid_static_features.shape  # 63784 = 268x238
-        self.grid_dim = (
-            2 * constants.GRID_STATE_DIM
-            + grid_static_dim
-            + constants.GRID_FORCING_DIM
-            + constants.BATCH_STATIC_FEATURE_DIM
-        )
-
-        # Instantiate loss function
-        self.loss = metrics.get_metric(args.loss)
 
         # Pre-compute interior mask for use in loss function
         self.register_buffer(
@@ -147,7 +78,6 @@
         }
         if self.output_std:
             self.test_metrics["output_std"] = []  # Treat as metric
->>>>>>> 1cddf09f
 
         # For making restoring of optimizer state optional
         self.resume_opt_sched = args.resume_opt_sched
@@ -158,7 +88,6 @@
         # For storing spatial loss maps during evaluation
         self.spatial_loss_maps = []
 
-<<<<<<< HEAD
         self.variable_indices = self.precompute_variable_indices()
         self.selected_vars_units = [
             (var_name, var_unit) for var_name, var_unit in zip(
@@ -185,16 +114,13 @@
         self.metrics_initialized = True  # Make sure this is done only once
 
     def configure_optimizers(self):
-        opt = torch.optim.AdamW(self.parameters(), lr=self.lr, betas=(0.9, 0.95))
-        scheduler = torch.optim.lr_scheduler.StepLR(opt, step_size=30, gamma=0.1)
-=======
-    def configure_optimizers(self):
         opt = torch.optim.AdamW(
             self.parameters(), lr=self.lr, betas=(0.9, 0.95)
         )
         if self.opt_state:
             opt.load_state_dict(self.opt_state)
->>>>>>> 1cddf09f
+        opt = torch.optim.AdamW(self.parameters(), lr=self.lr, betas=(0.9, 0.95))
+        scheduler = torch.optim.lr_scheduler.StepLR(opt, step_size=30, gamma=0.1)
 
         return [opt], [scheduler]
 
@@ -205,6 +131,13 @@
         """
         return self.interior_mask[:, 0].to(torch.bool)
 
+    @property
+    def interior_mask_bool(self):
+        """
+        Get the interior mask as a boolean (N,) mask.
+        """
+        return self.interior_mask[:, 0].to(torch.bool)
+
     @staticmethod
     def expand_to_batch(x, batch_size):
         """
@@ -212,10 +145,6 @@
         """
         return x.unsqueeze(0).expand(batch_size, -1, -1)
 
-<<<<<<< HEAD
-    def setup(self, stage=None):
-        self.loss = self.loss.to(self.device)
-        self.interior_mask = self.interior_mask.to(self.device)
 
     def precompute_variable_indices(self):
         variable_indices = {}
@@ -251,11 +180,6 @@
         return prediction
 
     def predict_step(self, prev_state, prev_prev_state):
-=======
-    def predict_step(
-        self, prev_state, prev_prev_state, batch_static_features, forcing
-    ):
->>>>>>> 1cddf09f
         """
         Step state one step ahead using prediction model, X_{t-1}, X_t -> X_t+1
         prev_state: (B, num_grid_nodes, feature_dim), X_t
@@ -266,13 +190,9 @@
 
         raise NotImplementedError("No prediction step implemented")
 
-<<<<<<< HEAD
-    def unroll_prediction(self, init_states, true_states):
-=======
     def unroll_prediction(
         self, init_states, batch_static_features, forcing_features, true_states
     ):
->>>>>>> 1cddf09f
         """
         Roll out prediction taking multiple autoregressive steps with model
         init_states: (B, 2, num_grid_nodes, d_f)
@@ -280,31 +200,14 @@
         forcing_features: (B, pred_steps, num_grid_nodes, d_static_f)
         true_states: (B, pred_steps, num_grid_nodes, d_f)
         """
-<<<<<<< HEAD
-
-        prev_prev_state = init_states[:, 0]
-        prev_state = init_states[:, 1]
-        prediction_list = []
-        pred_steps = true_states.shape[1]
-=======
         prev_prev_state = init_states[:, 0]
         prev_state = init_states[:, 1]
         prediction_list = []
         pred_std_list = []
         pred_steps = forcing_features.shape[1]
->>>>>>> 1cddf09f
 
         for i in range(pred_steps):
             border_state = true_states[:, i]
-<<<<<<< HEAD
-            predicted_state = self.predict_step(
-                prev_state,
-                prev_prev_state)  # (B, N_grid, d_f)
-
-            # Overwrite border with true state
-            new_state = self.border_mask * border_state +\
-                self.interior_mask * predicted_state
-=======
 
             pred_state, pred_std = self.predict_step(
                 prev_state, prev_prev_state, batch_static_features, forcing
@@ -318,7 +221,6 @@
                 + self.interior_mask * pred_state
             )
 
->>>>>>> 1cddf09f
             prediction_list.append(new_state)
             if self.output_std:
                 pred_std_list.append(pred_std)
@@ -327,31 +229,6 @@
             prev_prev_state = prev_state
             prev_state = new_state
 
-<<<<<<< HEAD
-        return torch.stack(prediction_list, dim=1)  # (B, pred_steps, N_grid, d_f)
-
-    def weighted_loss(self, prediction, target, reduce_spatial_dim=True):
-        """
-        Computed weighted loss function.
-        prediction/target: (B, pred_steps, N_grid, d_f)
-        returns (B, pred_steps)
-        """
-        torch.autograd.set_detect_anomaly(True)
-
-        entry_loss = self.loss(prediction, target)  # (B, pred_steps, N_grid, d_f)
-
-        # (B, pred_steps, N_grid), weighted sum over features
-        grid_node_loss = torch.mean(entry_loss * self.state_weight, dim=-1)
-
-        if not reduce_spatial_dim:
-            return grid_node_loss  # (B, pred_steps, N_grid)
-
-        # Take (unweighted) mean over only non-border (interior) grid nodes
-        time_step_loss = torch.sum(grid_node_loss * self.interior_mask[:, 0],
-                                   dim=-1) / self.N_interior  # (B, pred_steps)
-
-        return time_step_loss  # (B, pred_steps)
-=======
         prediction = torch.stack(
             prediction_list, dim=1
         )  # (B, pred_steps, num_grid_nodes, d_f)
@@ -363,7 +240,6 @@
             pred_std = self.per_var_std  # (d_f,)
 
         return prediction, pred_std
->>>>>>> 1cddf09f
 
     def common_step(self, batch):
         """
@@ -377,13 +253,6 @@
         forcing_features: (B, pred_steps, num_grid_nodes, d_forcing),
             where index 0 corresponds to index 1 of init_states
         """
-<<<<<<< HEAD
-
-        init_states, target_states, = batch
-
-        prediction = self.unroll_prediction(
-            init_states, target_states)  # (B, pred_steps, N_grid, d_f)
-=======
         (
             init_states,
             target_states,
@@ -396,7 +265,6 @@
         )  # (B, pred_steps, num_grid_nodes, d_f)
         # prediction: (B, pred_steps, num_grid_nodes, d_f)
         # pred_std: (B, pred_steps, num_grid_nodes, d_f) or (d_f,)
->>>>>>> 1cddf09f
 
         return prediction, target_states, pred_std
 
@@ -404,24 +272,9 @@
         """
         Train on single batch
         """
-<<<<<<< HEAD
-=======
         prediction, target, pred_std = self.common_step(batch)
->>>>>>> 1cddf09f
-
-        prediction, target = self.common_step(batch)
+
         # Compute loss
-<<<<<<< HEAD
-        batch_loss = torch.mean(self.weighted_loss(
-            prediction, target))  # mean over unrolled times and batch
-        log_dict = {"train_loss": batch_loss}
-        self.log_dict(
-            log_dict,
-            prog_bar=True,
-            on_step=True,
-            on_epoch=True,
-            sync_dist=True)
-=======
         batch_loss = torch.mean(
             self.loss(
                 prediction, target, pred_std, mask=self.interior_mask_bool
@@ -432,59 +285,10 @@
         self.log_dict(
             log_dict, prog_bar=True, on_step=True, on_epoch=True, sync_dist=True
         )
->>>>>>> 1cddf09f
         return batch_loss
 
     def all_gather_cat(self, tensor_to_gather):
         """
-<<<<<<< HEAD
-
-        if error == "mse":
-            loss_func = torch.nn.functional.mse_loss
-        else:
-            loss_func = torch.nn.functional.l1_loss
-        entry_loss = loss_func(prediction, target,
-                               reduction="none")  # (B, pred_steps, N_grid, d_f)
-
-        mean_error = torch.sum(entry_loss * self.interior_mask,
-                               dim=2) / self.N_interior  # (B, pred_steps, d_f)
-        return mean_error
-
-    def all_gather_cat(self, tensor_to_gather):
-        """
-        Gather tensors across all ranks, and concatenate across dim. 0 (instead of
-        stacking in new dim. 0)
-
-        tensor_to_gather: (d1, d2, ...), distributed over K ranks
-
-        returns: (K*d1, d2, ...)
-        """
-        if torch.distributed.is_available() and torch.distributed.is_initialized():
-            if torch.distributed.get_world_size() > 1:
-                tensor_to_gather = self.all_gather(tensor_to_gather).flatten(0, 1)
-        return tensor_to_gather
-
-    def validation_step(self, batch, batch_idx):
-        """
-        Run validation on single batch
-        """
-        prediction, target = self.common_step(batch)
-
-        time_step_loss = torch.mean(self.weighted_loss(prediction,
-                                                       target), dim=0)  # (time_steps-1)
-        mean_loss = torch.mean(time_step_loss)
-
-        # Log loss per time step forward and mean
-        val_log_dict = {f"val_loss_unroll{step:02}": time_step_loss[step - 1]
-                        for step in self.val_step_log_errors}
-        val_log_dict["val_mean_loss"] = mean_loss
-
-        errs = self.per_var_error(
-            prediction, target, error=self.loss_name)  # (B, pred_steps, d_f)
-        self.val_errs.append(errs)
-
-        self.log_dict(val_log_dict, on_step=False, on_epoch=True, sync_dist=True)
-=======
         Gather tensors across all ranks, and concatenate across dim. 0
         (instead of stacking in new dim. 0)
 
@@ -527,74 +331,102 @@
             sum_vars=False,
         )  # (B, pred_steps, d_f)
         self.val_metrics["rmse"].append(entry_rmses)
->>>>>>> 1cddf09f
 
     def on_validation_epoch_end(self):
         """
         Compute val metrics at the end of val epoch
         """
-<<<<<<< HEAD
-        val_err_tensor = self.all_gather_cat(torch.cat(
-            self.val_errs, dim=0))  # (N_val, pred_steps, d_f)
-
-        if self.trainer.is_global_zero:
-            val_err_total = torch.mean(val_err_tensor, dim=0)  # (pred_steps, d_f)
-            val_err_rescaled = val_err_total * self.data_std  # (pred_steps, d_f)
-
-            if not self.trainer.sanity_checking:
-                # Don't log this during sanity checking
-                val_err_fig = vis.plot_error_map(
-                    val_err_rescaled,
-                    self.data_mean,
-                    title="Validation " +
-                    self.loss_name.upper() +
-                    " error",
-                    step_length=self.step_length)
-                wandb.log({"val_err": wandb.Image(val_err_fig)})
-                plt.close("all")
-
-        self.val_errs.clear()  # Free memory
-
-    def test_step(self, batch, batch_idx):
+        # Create error maps for all test metrics
+        self.aggregate_and_plot_metrics(self.val_metrics, prefix="val")
+
+        # Clear lists with validation metrics values
+        for metric_list in self.val_metrics.values():
+            metric_list.clear()
+
+    def test_step(self, batch):
         """
         Run test on single batch
         """
-
-        prediction, target = self.common_step(batch)
-
-        time_step_loss = torch.mean(self.weighted_loss(prediction,
-                                                       target), dim=0)  # (time_steps-1)
+        prediction, target, pred_std = self.common_step(batch)
+        # prediction: (B, pred_steps, num_grid_nodes, d_f)
+        # pred_std: (B, pred_steps, num_grid_nodes, d_f) or (d_f,)
+
+        time_step_loss = torch.mean(
+            self.loss(
+                prediction, target, pred_std, mask=self.interior_mask_bool
+            ),
+            dim=0,
+        )  # (time_steps-1,)
         mean_loss = torch.mean(time_step_loss)
 
         # Log loss per time step forward and mean
-        test_log_dict = {f"test_loss_unroll{step:02}": time_step_loss[step - 1]
-                         for step in self.val_step_log_errors}
+        test_log_dict = {
+            f"test_loss_unroll{step}": time_step_loss[step - 1]
+            for step in constants.VAL_STEP_LOG_ERRORS
+        }
         test_log_dict["test_mean_loss"] = mean_loss
 
-        self.log_dict(test_log_dict, on_step=False, on_epoch=True, sync_dist=True)
-
-        # For error maps
-        maes = self.per_var_error(
-            prediction, target, error="mae")  # (B, pred_steps, d_f)
-        self.test_maes.append(maes)
-        mses = self.per_var_error(
-            prediction, target, error="mse")  # (B, pred_steps, d_f)
-        self.test_mses.append(mses)
+        self.log_dict(
+            test_log_dict, on_step=False, on_epoch=True, sync_dist=True
+        )
+
+        # Compute all evaluation metrics for error maps
+        # Note: explicitly list metrics here, as test_metrics can contain
+        # additional ones, computed differently, but that should be aggregated
+        # on_test_epoch_end
+        for metric_name in ("rmse", "mae"):
+            metric_func = metrics.get_metric(metric_name)
+            batch_metric_vals = metric_func(
+                prediction,
+                target,
+                pred_std,
+                mask=self.interior_mask_bool,
+                sum_vars=False,
+            )  # (B, pred_steps, d_f)
+            self.test_metrics[metric_name].append(batch_metric_vals)
+
+        if self.output_std:
+            # Store output std. per variable, spatially averaged
+            mean_pred_std = torch.mean(
+                pred_std[..., self.interior_mask_bool, :], dim=-2
+            )  # (B, pred_steps, d_f)
+            self.test_metrics["output_std"].append(mean_pred_std)
 
         # Save per-sample spatial loss for specific times
-        spatial_loss = self.weighted_loss(
-            prediction, target, reduce_spatial_dim=False)  # (B, pred_steps, N_grid)
-        log_spatial_losses = spatial_loss[:, self.val_step_log_errors - 1]
-        self.spatial_loss_maps.append(log_spatial_losses)  # (B, N_log, N_grid)
-
-        if self.global_rank == 0 and self.trainer.datamodule.test_dataset.batch_index == batch_idx:
-            index_within_batch = self.trainer.datamodule.test_dataset.index_within_batch
-            if not torch.is_tensor(index_within_batch):
-                index_within_batch = torch.tensor(
-                    index_within_batch, dtype=torch.int64, device=prediction.device)
-
-            prediction = prediction[index_within_batch]
-            target = target[index_within_batch]
+        spatial_loss = self.loss(
+            prediction, target, pred_std, average_grid=False
+        )  # (B, pred_steps, num_grid_nodes)
+        log_spatial_losses = spatial_loss[:, constants.VAL_STEP_LOG_ERRORS - 1]
+        self.spatial_loss_maps.append(log_spatial_losses)
+        # (B, N_log, num_grid_nodes)
+
+        # Plot example predictions (on rank 0 only)
+        if (
+            self.trainer.is_global_zero
+            and self.plotted_examples < self.n_example_pred
+        ):
+            # Need to plot more example predictions
+            n_additional_examples = min(
+                prediction.shape[0], self.n_example_pred - self.plotted_examples
+            )
+
+            self.plot_examples(
+                batch, n_additional_examples, prediction=prediction
+            )
+
+    def plot_examples(self, batch, n_examples, prediction=None):
+        """
+        Plot the first n_examples forecasts from batch
+
+        batch: batch with data to plot corresponding forecasts for
+        n_examples: number of forecasts to plot
+        prediction: (B, pred_steps, num_grid_nodes, d_f), existing prediction.
+            Generate if None.
+        """
+        if prediction is None:
+            prediction, target = self.common_step(batch)
+
+        target = batch[1]
 
             # Rescale to original data scale
             prediction_rescaled = prediction * self.data_std + self.data_mean
@@ -683,177 +515,7 @@
                     os.path.join(
                         wandb.run.dir,
                         'example_target.pt'))
-=======
-        # Create error maps for all test metrics
-        self.aggregate_and_plot_metrics(self.val_metrics, prefix="val")
-
-        # Clear lists with validation metrics values
-        for metric_list in self.val_metrics.values():
-            metric_list.clear()
-
-    def test_step(self, batch):
-        """
-        Run test on single batch
-        """
-        prediction, target, pred_std = self.common_step(batch)
-        # prediction: (B, pred_steps, num_grid_nodes, d_f)
-        # pred_std: (B, pred_steps, num_grid_nodes, d_f) or (d_f,)
-
-        time_step_loss = torch.mean(
-            self.loss(
-                prediction, target, pred_std, mask=self.interior_mask_bool
-            ),
-            dim=0,
-        )  # (time_steps-1,)
-        mean_loss = torch.mean(time_step_loss)
-
-        # Log loss per time step forward and mean
-        test_log_dict = {
-            f"test_loss_unroll{step}": time_step_loss[step - 1]
-            for step in constants.VAL_STEP_LOG_ERRORS
-        }
-        test_log_dict["test_mean_loss"] = mean_loss
-
-        self.log_dict(
-            test_log_dict, on_step=False, on_epoch=True, sync_dist=True
-        )
-
-        # Compute all evaluation metrics for error maps
-        # Note: explicitly list metrics here, as test_metrics can contain
-        # additional ones, computed differently, but that should be aggregated
-        # on_test_epoch_end
-        for metric_name in ("rmse", "mae"):
-            metric_func = metrics.get_metric(metric_name)
-            batch_metric_vals = metric_func(
-                prediction,
-                target,
-                pred_std,
-                mask=self.interior_mask_bool,
-                sum_vars=False,
-            )  # (B, pred_steps, d_f)
-            self.test_metrics[metric_name].append(batch_metric_vals)
-
-        if self.output_std:
-            # Store output std. per variable, spatially averaged
-            mean_pred_std = torch.mean(
-                pred_std[..., self.interior_mask_bool, :], dim=-2
-            )  # (B, pred_steps, d_f)
-            self.test_metrics["output_std"].append(mean_pred_std)
-
-        # Save per-sample spatial loss for specific times
-        spatial_loss = self.loss(
-            prediction, target, pred_std, average_grid=False
-        )  # (B, pred_steps, num_grid_nodes)
-        log_spatial_losses = spatial_loss[:, constants.VAL_STEP_LOG_ERRORS - 1]
-        self.spatial_loss_maps.append(log_spatial_losses)
-        # (B, N_log, num_grid_nodes)
-
-        # Plot example predictions (on rank 0 only)
-        if (
-            self.trainer.is_global_zero
-            and self.plotted_examples < self.n_example_pred
-        ):
-            # Need to plot more example predictions
-            n_additional_examples = min(
-                prediction.shape[0], self.n_example_pred - self.plotted_examples
-            )
-
-            self.plot_examples(
-                batch, n_additional_examples, prediction=prediction
-            )
-
-    def plot_examples(self, batch, n_examples, prediction=None):
-        """
-        Plot the first n_examples forecasts from batch
-
-        batch: batch with data to plot corresponding forecasts for
-        n_examples: number of forecasts to plot
-        prediction: (B, pred_steps, num_grid_nodes, d_f), existing prediction.
-            Generate if None.
-        """
-        if prediction is None:
-            prediction, target = self.common_step(batch)
-
-        target = batch[1]
-
-        # Rescale to original data scale
-        prediction_rescaled = prediction * self.data_std + self.data_mean
-        target_rescaled = target * self.data_std + self.data_mean
-
-        # Iterate over the examples
-        for pred_slice, target_slice in zip(
-            prediction_rescaled[:n_examples], target_rescaled[:n_examples]
-        ):
-            # Each slice is (pred_steps, num_grid_nodes, d_f)
-            self.plotted_examples += 1  # Increment already here
-
-            var_vmin = (
-                torch.minimum(
-                    pred_slice.flatten(0, 1).min(dim=0)[0],
-                    target_slice.flatten(0, 1).min(dim=0)[0],
-                )
-                .cpu()
-                .numpy()
-            )  # (d_f,)
-            var_vmax = (
-                torch.maximum(
-                    pred_slice.flatten(0, 1).max(dim=0)[0],
-                    target_slice.flatten(0, 1).max(dim=0)[0],
-                )
-                .cpu()
-                .numpy()
-            )  # (d_f,)
-            var_vranges = list(zip(var_vmin, var_vmax))
-
-            # Iterate over prediction horizon time steps
-            for t_i, (pred_t, target_t) in enumerate(
-                zip(pred_slice, target_slice), start=1
-            ):
-                # Create one figure per variable at this time step
-                var_figs = [
-                    vis.plot_prediction(
-                        pred_t[:, var_i],
-                        target_t[:, var_i],
-                        self.interior_mask[:, 0],
-                        title=f"{var_name} ({var_unit}), "
-                        f"t={t_i} ({self.step_length*t_i} h)",
-                        vrange=var_vrange,
-                    )
-                    for var_i, (var_name, var_unit, var_vrange) in enumerate(
-                        zip(
-                            constants.PARAM_NAMES_SHORT,
-                            constants.PARAM_UNITS,
-                            var_vranges,
-                        )
-                    )
-                ]
-
-                example_i = self.plotted_examples
-                wandb.log(
-                    {
-                        f"{var_name}_example_{example_i}": wandb.Image(fig)
-                        for var_name, fig in zip(
-                            constants.PARAM_NAMES_SHORT, var_figs
-                        )
-                    }
-                )
-                plt.close(
-                    "all"
-                )  # Close all figs for this time step, saves memory
-
-            # Save pred and target as .pt files
-            torch.save(
-                pred_slice.cpu(),
-                os.path.join(
-                    wandb.run.dir, f"example_pred_{self.plotted_examples}.pt"
-                ),
-            )
-            torch.save(
-                target_slice.cpu(),
-                os.path.join(
-                    wandb.run.dir, f"example_target_{self.plotted_examples}.pt"
-                ),
-            )
+
 
     def create_metric_log_dict(self, metric_tensor, prefix, metric_name):
         """
@@ -930,127 +592,12 @@
         if self.trainer.is_global_zero and not self.trainer.sanity_checking:
             wandb.log(log_dict)  # Log all
             plt.close("all")  # Close all figs
->>>>>>> 1cddf09f
 
     def on_test_epoch_end(self):
         """
         Compute test metrics and make plots at the end of test epoch.
         Will gather stored tensors and perform plotting and logging on rank 0.
         """
-<<<<<<< HEAD
-
-        # Create error maps for RMSE and MAE
-
-        test_mae_tensor = self.all_gather_cat(
-            torch.cat(self.test_maes, dim=0))  # (N_test, pred_steps, d_f)
-        test_mse_tensor = self.all_gather_cat(
-            torch.cat(self.test_mses, dim=0))  # (N_test, pred_steps, d_f)
-
-        if self.trainer.is_global_zero:
-            test_mae_rescaled = torch.mean(test_mae_tensor,
-                                           dim=0) * self.data_std  # (pred_steps, d_f)
-
-            test_rmse_rescaled = torch.sqrt(
-                torch.mean(
-                    test_mse_tensor,
-                    dim=0)) * self.data_std  # (pred_steps, d_f)
-
-            # Create plots only for these instances
-            mae_fig = vis.plot_error_map(
-                test_mae_rescaled[self.val_step_log_errors - 1],
-                self.data_mean,
-                step_length=self.step_length)
-            rmse_fig = vis.plot_error_map(
-                test_rmse_rescaled[self.val_step_log_errors - 1],
-                self.data_mean,
-                step_length=self.step_length)
-
-            wandb.log({  # Log png:s
-                "test_mae": wandb.Image(mae_fig),
-                "test_rmse": wandb.Image(rmse_fig),
-            })
-
-            # Save pdf:s
-            mae_fig.savefig(os.path.join(wandb.run.dir, "test_mae.pdf"))
-            rmse_fig.savefig(os.path.join(wandb.run.dir, "test_rmse.pdf"))
-            # Save errors also as csv:s
-
-            np.savetxt(os.path.join(wandb.run.dir, "test_mae.csv"),
-                       test_mae_rescaled.cpu().numpy(), delimiter=",")
-            np.savetxt(os.path.join(wandb.run.dir, "test_rmse.csv"),
-                       test_rmse_rescaled.cpu().numpy(), delimiter=",")
-
-        self.test_maes.clear()  # Free memory
-        self.test_mses.clear()
-
-        # Plot spatial loss maps
-        spatial_loss_tensor = self.all_gather_cat(
-            torch.cat(
-                self.spatial_loss_maps,
-                dim=0))  # (N_test, N_log, N_grid)
-
-        if self.trainer.is_global_zero:
-            mean_spatial_loss = torch.mean(
-                spatial_loss_tensor, dim=0)  # (N_log, N_grid)
-
-            # Create plots and PDFs only for these instances
-            loss_map_figs = [vis.plot_spatial_error(
-                mean_spatial_loss[i], self.interior_mask[:, 0],
-                title=f"Test loss, t={val_step}, ({self.step_length*val_step} h)")
-                for i, val_step in enumerate(self.val_step_log_errors)]
-
-            # Log all to same wandb key, sequentially
-            for fig in loss_map_figs:
-                wandb.log({"test_loss": wandb.Image(fig)})
-
-            # Also make without title and save as PDF
-            pdf_loss_map_figs = [
-                vis.plot_spatial_error(loss_map, self.interior_mask[:, 0])
-                for loss_map in mean_spatial_loss]
-            pdf_loss_maps_dir = os.path.join(wandb.run.dir, "spatial_loss_maps")
-            os.makedirs(pdf_loss_maps_dir, exist_ok=True)
-            for t_i, fig in zip(constants.val_step_log_errors, pdf_loss_map_figs):
-                fig.savefig(os.path.join(pdf_loss_maps_dir, f"loss_t{t_i}.pdf"))
-            # save mean spatial loss as .pt file also
-            torch.save(mean_spatial_loss.cpu(), os.path.join(
-                wandb.run.dir, 'mean_spatial_loss.pt'))
-
-            dir_path = f"{wandb.run.dir}/media/images"
-
-            for var_name, _ in self.selected_vars_units:
-                var_indices = self.variable_indices[var_name]
-                for lvl_i, var_i in enumerate(var_indices):
-                    # Calculate var_vrange for each index
-                    lvl = constants.vertical_levels[lvl_i]
-
-                    # Get all the images for the current variable and index
-                    images = sorted(
-                        glob.glob(f"{dir_path}/{var_name}_lvl_{lvl:02}_t_*.png"))
-                    # Generate the GIF
-                    with imageio.get_writer(f'{dir_path}/{var_name}_lvl_{lvl:02}.gif', mode='I', fps=1) as writer:
-                        for filename in images:
-                            image = imageio.imread(filename)
-                            writer.append_data(image)
-        self.spatial_loss_maps.clear()
-
-
-def on_load_checkpoint(self, ckpt):
-    loaded_state_dict = ckpt["state_dict"]
-
-    if "g2m_gnn.grid_mlp.0.weight" in loaded_state_dict:
-        replace_keys = list(filter(lambda key: key.startswith("g2m_gnn.grid_mlp"),
-                                   loaded_state_dict.keys()))
-        for old_key in replace_keys:
-            new_key = old_key.replace("g2m_gnn.grid_mlp", "encoding_grid_mlp")
-            loaded_state_dict[new_key] = loaded_state_dict[old_key]
-            del loaded_state_dict[old_key]
-
-    if not self.resume_opt_sched:
-        # Create new optimizer and scheduler instances instead of setting them to None
-        optimizers, lr_schedulers = self.configure_optimizers()
-        ckpt['optimizer_states'] = [opt.state_dict() for opt in optimizers]
-        ckpt['lr_schedulers'] = [sched.state_dict() for sched in lr_schedulers]
-=======
         # Create error maps for all test metrics
         self.aggregate_and_plot_metrics(self.test_metrics, prefix="test")
 
@@ -1095,6 +642,22 @@
                 os.path.join(wandb.run.dir, "mean_spatial_loss.pt"),
             )
 
+            dir_path = f"{wandb.run.dir}/media/images"
+
+            for var_name, _ in self.selected_vars_units:
+                var_indices = self.variable_indices[var_name]
+                for lvl_i, var_i in enumerate(var_indices):
+                    # Calculate var_vrange for each index
+                    lvl = constants.vertical_levels[lvl_i]
+
+                    # Get all the images for the current variable and index
+                    images = sorted(
+                        glob.glob(f"{dir_path}/{var_name}_lvl_{lvl:02}_t_*.png"))
+                    # Generate the GIF
+                    with imageio.get_writer(f'{dir_path}/{var_name}_lvl_{lvl:02}.gif', mode='I', fps=1) as writer:
+                        for filename in images:
+                            image = imageio.imread(filename)
+                            writer.append_data(image)
         self.spatial_loss_maps.clear()
 
     def on_load_checkpoint(self, checkpoint):
@@ -1117,5 +680,4 @@
                     "g2m_gnn.grid_mlp", "encoding_grid_mlp"
                 )
                 loaded_state_dict[new_key] = loaded_state_dict[old_key]
-                del loaded_state_dict[old_key]
->>>>>>> 1cddf09f
+                del loaded_state_dict[old_key]