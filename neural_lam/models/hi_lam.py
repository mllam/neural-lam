<<<<<<< HEAD
from torch import nn

=======
# Third-party
from torch import nn

# First-party
>>>>>>> 1cddf09f
from neural_lam.interaction_net import InteractionNet
from neural_lam.models.base_hi_graph_model import BaseHiGraphModel


class HiLAM(BaseHiGraphModel):
    """
    Hierarchical graph model with message passing that goes sequentially down
    and up the hierarchy during processing.
    The Hi-LAM model from Oskarsson et al. (2023)
    """

    def __init__(self, args):
        super().__init__(args)

        # Make down GNNs, both for down edges and same level
<<<<<<< HEAD
        self.mesh_down_gnns = nn.ModuleList([self.make_down_gnns(args) for _ in range(
            args.processor_layers)])  # Nested lists (proc_steps, N_levels-1)
        self.mesh_down_same_gnns = nn.ModuleList([self.make_same_gnns(args) for _ in range(
            args.processor_layers)])  # Nested lists (proc_steps, N_levels)

        # Make up GNNs, both for up edges and same level
        self.mesh_up_gnns = nn.ModuleList([self.make_up_gnns(args) for _ in range(
            args.processor_layers)])  # Nested lists (proc_steps, N_levels-1)
        self.mesh_up_same_gnns = nn.ModuleList([self.make_same_gnns(args) for _ in range(
            args.processor_layers)])  # Nested lists (proc_steps, N_levels)
=======
        self.mesh_down_gnns = nn.ModuleList(
            [self.make_down_gnns(args) for _ in range(args.processor_layers)]
        )  # Nested lists (proc_steps, num_levels-1)
        self.mesh_down_same_gnns = nn.ModuleList(
            [self.make_same_gnns(args) for _ in range(args.processor_layers)]
        )  # Nested lists (proc_steps, num_levels)

        # Make up GNNs, both for up edges and same level
        self.mesh_up_gnns = nn.ModuleList(
            [self.make_up_gnns(args) for _ in range(args.processor_layers)]
        )  # Nested lists (proc_steps, num_levels-1)
        self.mesh_up_same_gnns = nn.ModuleList(
            [self.make_same_gnns(args) for _ in range(args.processor_layers)]
        )  # Nested lists (proc_steps, num_levels)
>>>>>>> 1cddf09f

    def make_same_gnns(self, args):
        """
        Make intra-level GNNs.
        """
<<<<<<< HEAD
        return nn.ModuleList([InteractionNet(
            edge_index, args.hidden_dim, hidden_layers=args.hidden_layers)
            for edge_index in self.m2m_edge_index])
=======
        return nn.ModuleList(
            [
                InteractionNet(
                    edge_index,
                    args.hidden_dim,
                    hidden_layers=args.hidden_layers,
                )
                for edge_index in self.m2m_edge_index
            ]
        )
>>>>>>> 1cddf09f

    def make_up_gnns(self, args):
        """
        Make GNNs for processing steps up through the hierarchy.
        """
<<<<<<< HEAD
        return nn.ModuleList([InteractionNet(
            edge_index, args.hidden_dim, hidden_layers=args.hidden_layers)
            for edge_index in self.mesh_up_edge_index])
=======
        return nn.ModuleList(
            [
                InteractionNet(
                    edge_index,
                    args.hidden_dim,
                    hidden_layers=args.hidden_layers,
                )
                for edge_index in self.mesh_up_edge_index
            ]
        )
>>>>>>> 1cddf09f

    def make_down_gnns(self, args):
        """
        Make GNNs for processing steps down through the hierarchy.
        """
<<<<<<< HEAD
        return nn.ModuleList([InteractionNet(
            edge_index, args.hidden_dim, hidden_layers=args.hidden_layers)
            for edge_index in self.mesh_down_edge_index])

    def mesh_down_step(self, mesh_rep_levels, mesh_same_rep, mesh_down_rep, down_gnns,
                       same_gnns):
=======
        return nn.ModuleList(
            [
                InteractionNet(
                    edge_index,
                    args.hidden_dim,
                    hidden_layers=args.hidden_layers,
                )
                for edge_index in self.mesh_down_edge_index
            ]
        )

    def mesh_down_step(
        self,
        mesh_rep_levels,
        mesh_same_rep,
        mesh_down_rep,
        down_gnns,
        same_gnns,
    ):
>>>>>>> 1cddf09f
        """
        Run down-part of vertical processing, sequentially alternating between
        processing using down edges and same-level edges.
        """
        # Run same level processing on level L
        mesh_rep_levels[-1], mesh_same_rep[-1] = same_gnns[-1](
<<<<<<< HEAD
            mesh_rep_levels[-1], mesh_rep_levels[-1], mesh_same_rep[-1])

        # Let level_l go from L-1 to 0
        for level_l, down_gnn, same_gnn in zip(
                range(self.N_levels - 2, -1, -1),
                reversed(down_gnns), reversed(same_gnns[:-1])):
            # Extract representations
            send_node_rep = mesh_rep_levels[level_l + 1]  # (B, N_mesh[l+1], d_h)
=======
            mesh_rep_levels[-1], mesh_rep_levels[-1], mesh_same_rep[-1]
        )

        # Let level_l go from L-1 to 0
        for level_l, down_gnn, same_gnn in zip(
            range(self.num_levels - 2, -1, -1),
            reversed(down_gnns),
            reversed(same_gnns[:-1]),
        ):
            # Extract representations
            send_node_rep = mesh_rep_levels[
                level_l + 1
            ]  # (B, N_mesh[l+1], d_h)
>>>>>>> 1cddf09f
            rec_node_rep = mesh_rep_levels[level_l]  # (B, N_mesh[l], d_h)
            down_edge_rep = mesh_down_rep[level_l]
            same_edge_rep = mesh_same_rep[level_l]

            # Apply down GNN
<<<<<<< HEAD
            new_node_rep, mesh_down_rep[level_l] = down_gnn(send_node_rep, rec_node_rep,
                                                            down_edge_rep)

            # Run same level processing on level l
            mesh_rep_levels[level_l], mesh_same_rep[level_l] = same_gnn(
                new_node_rep, new_node_rep, same_edge_rep)
=======
            new_node_rep, mesh_down_rep[level_l] = down_gnn(
                send_node_rep, rec_node_rep, down_edge_rep
            )

            # Run same level processing on level l
            mesh_rep_levels[level_l], mesh_same_rep[level_l] = same_gnn(
                new_node_rep, new_node_rep, same_edge_rep
            )
>>>>>>> 1cddf09f
            # (B, N_mesh[l], d_h) and (B, M_same[l], d_h)

        return mesh_rep_levels, mesh_same_rep, mesh_down_rep

<<<<<<< HEAD
    def mesh_up_step(self, mesh_rep_levels, mesh_same_rep, mesh_up_rep, up_gnns,
                     same_gnns):
=======
    def mesh_up_step(
        self, mesh_rep_levels, mesh_same_rep, mesh_up_rep, up_gnns, same_gnns
    ):
>>>>>>> 1cddf09f
        """
        Run up-part of vertical processing, sequentially alternating between
        processing using up edges and same-level edges.
        """

        # Run same level processing on level 0
        mesh_rep_levels[0], mesh_same_rep[0] = same_gnns[0](
<<<<<<< HEAD
            mesh_rep_levels[0], mesh_rep_levels[0], mesh_same_rep[0])

        # Let level_l go from 1 to L
        for level_l, (up_gnn, same_gnn) in enumerate(zip(up_gnns, same_gnns[1:]),
                                                     start=1):
            # Extract representations
            send_node_rep = mesh_rep_levels[level_l - 1]  # (B, N_mesh[l-1], d_h)
=======
            mesh_rep_levels[0], mesh_rep_levels[0], mesh_same_rep[0]
        )

        # Let level_l go from 1 to L
        for level_l, (up_gnn, same_gnn) in enumerate(
            zip(up_gnns, same_gnns[1:]), start=1
        ):
            # Extract representations
            send_node_rep = mesh_rep_levels[
                level_l - 1
            ]  # (B, N_mesh[l-1], d_h)
>>>>>>> 1cddf09f
            rec_node_rep = mesh_rep_levels[level_l]  # (B, N_mesh[l], d_h)
            up_edge_rep = mesh_up_rep[level_l - 1]
            same_edge_rep = mesh_same_rep[level_l]

            # Apply up GNN
<<<<<<< HEAD
            new_node_rep, mesh_up_rep[level_l - 1] = up_gnn(send_node_rep, rec_node_rep,
                                                            up_edge_rep)
=======
            new_node_rep, mesh_up_rep[level_l - 1] = up_gnn(
                send_node_rep, rec_node_rep, up_edge_rep
            )
>>>>>>> 1cddf09f
            # (B, N_mesh[l], d_h) and (B, M_up[l-1], d_h)

            # Run same level processing on level l
            mesh_rep_levels[level_l], mesh_same_rep[level_l] = same_gnn(
<<<<<<< HEAD
                new_node_rep, new_node_rep, same_edge_rep)
=======
                new_node_rep, new_node_rep, same_edge_rep
            )
>>>>>>> 1cddf09f
            # (B, N_mesh[l], d_h) and (B, M_same[l], d_h)

        return mesh_rep_levels, mesh_same_rep, mesh_up_rep

<<<<<<< HEAD
    def hi_processor_step(self, mesh_rep_levels, mesh_same_rep, mesh_up_rep,
                          mesh_down_rep):
=======
    def hi_processor_step(
        self, mesh_rep_levels, mesh_same_rep, mesh_up_rep, mesh_down_rep
    ):
>>>>>>> 1cddf09f
        """
        Internal processor step of hierarchical graph models.
        Between mesh init and read out.

        Each input is list with representations, each with shape

        mesh_rep_levels: (B, N_mesh[l], d_h)
        mesh_same_rep: (B, M_same[l], d_h)
        mesh_up_rep: (B, M_up[l -> l+1], d_h)
        mesh_down_rep: (B, M_down[l <- l+1], d_h)

        Returns same lists
        """
        for down_gnns, down_same_gnns, up_gnns, up_same_gnns in zip(
<<<<<<< HEAD
                self.mesh_down_gnns, self.mesh_down_same_gnns, self.mesh_up_gnns, self.mesh_up_same_gnns):
            # Down
            mesh_rep_levels, mesh_same_rep, mesh_down_rep = self.mesh_down_step(
                mesh_rep_levels, mesh_same_rep, mesh_down_rep, down_gnns,
                down_same_gnns)

            # Up
            mesh_rep_levels, mesh_same_rep, mesh_up_rep = self.mesh_up_step(
                mesh_rep_levels, mesh_same_rep, mesh_up_rep, up_gnns,
                up_same_gnns)
=======
            self.mesh_down_gnns,
            self.mesh_down_same_gnns,
            self.mesh_up_gnns,
            self.mesh_up_same_gnns,
        ):
            # Down
            mesh_rep_levels, mesh_same_rep, mesh_down_rep = self.mesh_down_step(
                mesh_rep_levels,
                mesh_same_rep,
                mesh_down_rep,
                down_gnns,
                down_same_gnns,
            )

            # Up
            mesh_rep_levels, mesh_same_rep, mesh_up_rep = self.mesh_up_step(
                mesh_rep_levels,
                mesh_same_rep,
                mesh_up_rep,
                up_gnns,
                up_same_gnns,
            )
>>>>>>> 1cddf09f

        # Note: We return all, even though only down edges really are used later
        return mesh_rep_levels, mesh_same_rep, mesh_up_rep, mesh_down_rep<|MERGE_RESOLUTION|>--- conflicted
+++ resolved
@@ -1,12 +1,7 @@
-<<<<<<< HEAD
-from torch import nn
-
-=======
 # Third-party
 from torch import nn
 
 # First-party
->>>>>>> 1cddf09f
 from neural_lam.interaction_net import InteractionNet
 from neural_lam.models.base_hi_graph_model import BaseHiGraphModel
 
@@ -22,18 +17,6 @@
         super().__init__(args)
 
         # Make down GNNs, both for down edges and same level
-<<<<<<< HEAD
-        self.mesh_down_gnns = nn.ModuleList([self.make_down_gnns(args) for _ in range(
-            args.processor_layers)])  # Nested lists (proc_steps, N_levels-1)
-        self.mesh_down_same_gnns = nn.ModuleList([self.make_same_gnns(args) for _ in range(
-            args.processor_layers)])  # Nested lists (proc_steps, N_levels)
-
-        # Make up GNNs, both for up edges and same level
-        self.mesh_up_gnns = nn.ModuleList([self.make_up_gnns(args) for _ in range(
-            args.processor_layers)])  # Nested lists (proc_steps, N_levels-1)
-        self.mesh_up_same_gnns = nn.ModuleList([self.make_same_gnns(args) for _ in range(
-            args.processor_layers)])  # Nested lists (proc_steps, N_levels)
-=======
         self.mesh_down_gnns = nn.ModuleList(
             [self.make_down_gnns(args) for _ in range(args.processor_layers)]
         )  # Nested lists (proc_steps, num_levels-1)
@@ -48,17 +31,11 @@
         self.mesh_up_same_gnns = nn.ModuleList(
             [self.make_same_gnns(args) for _ in range(args.processor_layers)]
         )  # Nested lists (proc_steps, num_levels)
->>>>>>> 1cddf09f
 
     def make_same_gnns(self, args):
         """
         Make intra-level GNNs.
         """
-<<<<<<< HEAD
-        return nn.ModuleList([InteractionNet(
-            edge_index, args.hidden_dim, hidden_layers=args.hidden_layers)
-            for edge_index in self.m2m_edge_index])
-=======
         return nn.ModuleList(
             [
                 InteractionNet(
@@ -69,17 +46,11 @@
                 for edge_index in self.m2m_edge_index
             ]
         )
->>>>>>> 1cddf09f
 
     def make_up_gnns(self, args):
         """
         Make GNNs for processing steps up through the hierarchy.
         """
-<<<<<<< HEAD
-        return nn.ModuleList([InteractionNet(
-            edge_index, args.hidden_dim, hidden_layers=args.hidden_layers)
-            for edge_index in self.mesh_up_edge_index])
-=======
         return nn.ModuleList(
             [
                 InteractionNet(
@@ -90,20 +61,11 @@
                 for edge_index in self.mesh_up_edge_index
             ]
         )
->>>>>>> 1cddf09f
 
     def make_down_gnns(self, args):
         """
         Make GNNs for processing steps down through the hierarchy.
         """
-<<<<<<< HEAD
-        return nn.ModuleList([InteractionNet(
-            edge_index, args.hidden_dim, hidden_layers=args.hidden_layers)
-            for edge_index in self.mesh_down_edge_index])
-
-    def mesh_down_step(self, mesh_rep_levels, mesh_same_rep, mesh_down_rep, down_gnns,
-                       same_gnns):
-=======
         return nn.ModuleList(
             [
                 InteractionNet(
@@ -123,23 +85,12 @@
         down_gnns,
         same_gnns,
     ):
->>>>>>> 1cddf09f
         """
         Run down-part of vertical processing, sequentially alternating between
         processing using down edges and same-level edges.
         """
         # Run same level processing on level L
         mesh_rep_levels[-1], mesh_same_rep[-1] = same_gnns[-1](
-<<<<<<< HEAD
-            mesh_rep_levels[-1], mesh_rep_levels[-1], mesh_same_rep[-1])
-
-        # Let level_l go from L-1 to 0
-        for level_l, down_gnn, same_gnn in zip(
-                range(self.N_levels - 2, -1, -1),
-                reversed(down_gnns), reversed(same_gnns[:-1])):
-            # Extract representations
-            send_node_rep = mesh_rep_levels[level_l + 1]  # (B, N_mesh[l+1], d_h)
-=======
             mesh_rep_levels[-1], mesh_rep_levels[-1], mesh_same_rep[-1]
         )
 
@@ -153,20 +104,11 @@
             send_node_rep = mesh_rep_levels[
                 level_l + 1
             ]  # (B, N_mesh[l+1], d_h)
->>>>>>> 1cddf09f
             rec_node_rep = mesh_rep_levels[level_l]  # (B, N_mesh[l], d_h)
             down_edge_rep = mesh_down_rep[level_l]
             same_edge_rep = mesh_same_rep[level_l]
 
             # Apply down GNN
-<<<<<<< HEAD
-            new_node_rep, mesh_down_rep[level_l] = down_gnn(send_node_rep, rec_node_rep,
-                                                            down_edge_rep)
-
-            # Run same level processing on level l
-            mesh_rep_levels[level_l], mesh_same_rep[level_l] = same_gnn(
-                new_node_rep, new_node_rep, same_edge_rep)
-=======
             new_node_rep, mesh_down_rep[level_l] = down_gnn(
                 send_node_rep, rec_node_rep, down_edge_rep
             )
@@ -175,19 +117,13 @@
             mesh_rep_levels[level_l], mesh_same_rep[level_l] = same_gnn(
                 new_node_rep, new_node_rep, same_edge_rep
             )
->>>>>>> 1cddf09f
             # (B, N_mesh[l], d_h) and (B, M_same[l], d_h)
 
         return mesh_rep_levels, mesh_same_rep, mesh_down_rep
 
-<<<<<<< HEAD
-    def mesh_up_step(self, mesh_rep_levels, mesh_same_rep, mesh_up_rep, up_gnns,
-                     same_gnns):
-=======
     def mesh_up_step(
         self, mesh_rep_levels, mesh_same_rep, mesh_up_rep, up_gnns, same_gnns
     ):
->>>>>>> 1cddf09f
         """
         Run up-part of vertical processing, sequentially alternating between
         processing using up edges and same-level edges.
@@ -195,15 +131,6 @@
 
         # Run same level processing on level 0
         mesh_rep_levels[0], mesh_same_rep[0] = same_gnns[0](
-<<<<<<< HEAD
-            mesh_rep_levels[0], mesh_rep_levels[0], mesh_same_rep[0])
-
-        # Let level_l go from 1 to L
-        for level_l, (up_gnn, same_gnn) in enumerate(zip(up_gnns, same_gnns[1:]),
-                                                     start=1):
-            # Extract representations
-            send_node_rep = mesh_rep_levels[level_l - 1]  # (B, N_mesh[l-1], d_h)
-=======
             mesh_rep_levels[0], mesh_rep_levels[0], mesh_same_rep[0]
         )
 
@@ -215,42 +142,27 @@
             send_node_rep = mesh_rep_levels[
                 level_l - 1
             ]  # (B, N_mesh[l-1], d_h)
->>>>>>> 1cddf09f
             rec_node_rep = mesh_rep_levels[level_l]  # (B, N_mesh[l], d_h)
             up_edge_rep = mesh_up_rep[level_l - 1]
             same_edge_rep = mesh_same_rep[level_l]
 
             # Apply up GNN
-<<<<<<< HEAD
-            new_node_rep, mesh_up_rep[level_l - 1] = up_gnn(send_node_rep, rec_node_rep,
-                                                            up_edge_rep)
-=======
             new_node_rep, mesh_up_rep[level_l - 1] = up_gnn(
                 send_node_rep, rec_node_rep, up_edge_rep
             )
->>>>>>> 1cddf09f
             # (B, N_mesh[l], d_h) and (B, M_up[l-1], d_h)
 
             # Run same level processing on level l
             mesh_rep_levels[level_l], mesh_same_rep[level_l] = same_gnn(
-<<<<<<< HEAD
-                new_node_rep, new_node_rep, same_edge_rep)
-=======
                 new_node_rep, new_node_rep, same_edge_rep
             )
->>>>>>> 1cddf09f
             # (B, N_mesh[l], d_h) and (B, M_same[l], d_h)
 
         return mesh_rep_levels, mesh_same_rep, mesh_up_rep
 
-<<<<<<< HEAD
-    def hi_processor_step(self, mesh_rep_levels, mesh_same_rep, mesh_up_rep,
-                          mesh_down_rep):
-=======
     def hi_processor_step(
         self, mesh_rep_levels, mesh_same_rep, mesh_up_rep, mesh_down_rep
     ):
->>>>>>> 1cddf09f
         """
         Internal processor step of hierarchical graph models.
         Between mesh init and read out.
@@ -265,18 +177,6 @@
         Returns same lists
         """
         for down_gnns, down_same_gnns, up_gnns, up_same_gnns in zip(
-<<<<<<< HEAD
-                self.mesh_down_gnns, self.mesh_down_same_gnns, self.mesh_up_gnns, self.mesh_up_same_gnns):
-            # Down
-            mesh_rep_levels, mesh_same_rep, mesh_down_rep = self.mesh_down_step(
-                mesh_rep_levels, mesh_same_rep, mesh_down_rep, down_gnns,
-                down_same_gnns)
-
-            # Up
-            mesh_rep_levels, mesh_same_rep, mesh_up_rep = self.mesh_up_step(
-                mesh_rep_levels, mesh_same_rep, mesh_up_rep, up_gnns,
-                up_same_gnns)
-=======
             self.mesh_down_gnns,
             self.mesh_down_same_gnns,
             self.mesh_up_gnns,
@@ -299,7 +199,6 @@
                 up_gnns,
                 up_same_gnns,
             )
->>>>>>> 1cddf09f
 
         # Note: We return all, even though only down edges really are used later
         return mesh_rep_levels, mesh_same_rep, mesh_up_rep, mesh_down_rep