<<<<<<< HEAD
import numpy as np
from cartopy import crs as ccrs
=======
# Third-party
import cartopy
import numpy as np
>>>>>>> 1cddf09f

WANDB_PROJECT = "neural-lam"

<<<<<<< HEAD
# Full names
param_names = [
    'Temperature',
    'Zonal wind component',
    'Meridional wind component',
    'Relative humidity',
    'Pressure at Mean Sea Level',
    'Pressure Perturbation',
    'Surface Pressure',
    'Total Precipitation',
    'Total Water Vapor content',
    '2-meter Temperature',
    '10-meter Zonal wind speed',
    '10-meter Meridional wind speed',
]

# Short names
param_names_short = [
    'T',
    'U',
    'V',
    'RELHUM',
    'PMSL',
    'PP',
    'PS',
    'TOT_PREC',
    'TQV',
    'T_2M',
    'U_10M',
    'V_10M',
]

# Units
param_units = [
    'K',
    'm/s',
    'm/s',
    'Perc.',
    'Pa',
    'hPa',
    'Pa',
    '$kg/m^2$',
    '$kg/m^2$',
    'K',
    'm/s',
    'm/s',
=======
SECONDS_IN_YEAR = (
    365 * 24 * 60 * 60
)  # Assuming no leap years in dataset (2024 is next)

# Log prediction error for these lead times
VAL_STEP_LOG_ERRORS = np.array([1, 2, 3, 5, 10, 15, 19])

# Log these metrics to wandb as scalar values for
# specific variables and lead times
# List of metrics to watch, including any prefix (e.g. val_rmse)
METRICS_WATCH = []
# Dict with variables and lead times to log watched metrics for
# Format is a dictionary that maps from a variable index to
# a list of lead time steps
VAR_LEADS_METRICS_WATCH = {
    6: [2, 19],  # t_2
    14: [2, 19],  # wvint_0
    15: [2, 19],  # z_1000
}

# Variable names
PARAM_NAMES = [
    "pres_heightAboveGround_0_instant",
    "pres_heightAboveSea_0_instant",
    "nlwrs_heightAboveGround_0_accum",
    "nswrs_heightAboveGround_0_accum",
    "r_heightAboveGround_2_instant",
    "r_hybrid_65_instant",
    "t_heightAboveGround_2_instant",
    "t_hybrid_65_instant",
    "t_isobaricInhPa_500_instant",
    "t_isobaricInhPa_850_instant",
    "u_hybrid_65_instant",
    "u_isobaricInhPa_850_instant",
    "v_hybrid_65_instant",
    "v_isobaricInhPa_850_instant",
    "wvint_entireAtmosphere_0_instant",
    "z_isobaricInhPa_1000_instant",
    "z_isobaricInhPa_500_instant",
]

PARAM_NAMES_SHORT = [
    "pres_0g",
    "pres_0s",
    "nlwrs_0",
    "nswrs_0",
    "r_2",
    "r_65",
    "t_2",
    "t_65",
    "t_500",
    "t_850",
    "u_65",
    "u_850",
    "v_65",
    "v_850",
    "wvint_0",
    "z_1000",
    "z_500",
]
PARAM_UNITS = [
    "Pa",
    "Pa",
    "W/m\\textsuperscript{2}",
    "W/m\\textsuperscript{2}",
    "-",  # unitless
    "-",
    "K",
    "K",
    "K",
    "K",
    "m/s",
    "m/s",
    "m/s",
    "m/s",
    "kg/m\\textsuperscript{2}",
    "m\\textsuperscript{2}/s\\textsuperscript{2}",
    "m\\textsuperscript{2}/s\\textsuperscript{2}",
>>>>>>> 1cddf09f
]

# Parameter weights
param_weights = {
    'T': 1,
    'U': 1,
    'V': 1,
    'RELHUM': 1,
    'PMSL': 1,
    'PP': 1,
    'PS': 1,
    'TOT_PREC': 1,
    'TQV': 1,
    'T_2M': 1,
    'U_10M': 1,
    'V_10M': 1,
}

# Vertical levels
vertical_levels = [
    1, 5, 13, 22, 38, 41, 60
]

param_constraints = {
    'RELHUM': (0, 100),
    'TQV': (0, None),
    'TOT_PREC': (0, None),
}

is_3d = {
    'T': 1,
    'U': 1,
    'V': 1,
    'RELHUM': 1,
    'PMSL': 0,
    'PP': 1,
    'PS': 0,
    'TOT_PREC': 0,
    'TQV': 0,
    'T_2M': 0,  # TODO: these 2d field diagnostic variables could be removed from input channels, and derived during inference
    'U_10M': 0,
    'V_10M': 0,
}

# Vertical level weights
# TODO: exponential function of height
level_weights = {
    1: 1,
    5: 1,
    13: 1,
    22: 1,
    38: 1,
    41: 1,
    60: 1,
}

# Projection and grid
<<<<<<< HEAD
grid_shape = (390, 582)  # (y, x)

# Time step prediction during training / prediction (eval)
train_horizon = 3  # hours (t-1 + t -> t+1)
eval_horizon = 25  # hours (autoregressive)

# Properties of the Graph / Mesh
graph_num_children = 3

# Log prediction error for these time steps forward
val_step_log_errors = np.arange(1, eval_horizon - 1)
metrics_initialized = False

# Plotting
fig_size = (15, 10)
example_file = "data/cosmo/samples/train/data_2015112800.zarr"
chunk_size = 100
eval_datetime = "2020100215"
eval_plot_vars = ["TQV"]
store_example_data = False
cosmo_proj = ccrs.PlateCarree()
selected_proj = cosmo_proj
pollon = -170.0
pollat = 43.0
smooth_boundaries = False

# Some constants useful for sub-classes
batch_static_feature_dim = 0
grid_forcing_dim = 0
=======
# Hard coded for now, but should eventually be part of dataset desc. files
GRID_SHAPE = (268, 238)  # (y, x)

LAMBERT_PROJ_PARAMS = {
    "a": 6367470,
    "b": 6367470,
    "lat_0": 63.3,
    "lat_1": 63.3,
    "lat_2": 63.3,
    "lon_0": 15.0,
    "proj": "lcc",
}

GRID_LIMITS = [  # In projection
    -1059506.5523409774,  # min x
    1310493.4476590226,  # max x
    -1331732.4471934352,  # min y
    1338267.5528065648,  # max y
]

# Create projection
LAMBERT_PROJ = cartopy.crs.LambertConformal(
    central_longitude=LAMBERT_PROJ_PARAMS["lon_0"],
    central_latitude=LAMBERT_PROJ_PARAMS["lat_0"],
    standard_parallels=(
        LAMBERT_PROJ_PARAMS["lat_1"],
        LAMBERT_PROJ_PARAMS["lat_2"],
    ),
)

# Data dimensions
BATCH_STATIC_FEATURE_DIM = 1  # Only open water
GRID_FORCING_DIM = 5 * 3  # 5 features for 3 time-step window
GRID_STATE_DIM = 17
>>>>>>> 1cddf09f
<|MERGE_RESOLUTION|>--- conflicted
+++ resolved
@@ -1,62 +1,9 @@
-<<<<<<< HEAD
+# Third-party
+from cartopy import crs as ccrs
 import numpy as np
-from cartopy import crs as ccrs
-=======
-# Third-party
-import cartopy
-import numpy as np
->>>>>>> 1cddf09f
 
 WANDB_PROJECT = "neural-lam"
 
-<<<<<<< HEAD
-# Full names
-param_names = [
-    'Temperature',
-    'Zonal wind component',
-    'Meridional wind component',
-    'Relative humidity',
-    'Pressure at Mean Sea Level',
-    'Pressure Perturbation',
-    'Surface Pressure',
-    'Total Precipitation',
-    'Total Water Vapor content',
-    '2-meter Temperature',
-    '10-meter Zonal wind speed',
-    '10-meter Meridional wind speed',
-]
-
-# Short names
-param_names_short = [
-    'T',
-    'U',
-    'V',
-    'RELHUM',
-    'PMSL',
-    'PP',
-    'PS',
-    'TOT_PREC',
-    'TQV',
-    'T_2M',
-    'U_10M',
-    'V_10M',
-]
-
-# Units
-param_units = [
-    'K',
-    'm/s',
-    'm/s',
-    'Perc.',
-    'Pa',
-    'hPa',
-    'Pa',
-    '$kg/m^2$',
-    '$kg/m^2$',
-    'K',
-    'm/s',
-    'm/s',
-=======
 SECONDS_IN_YEAR = (
     365 * 24 * 60 * 60
 )  # Assuming no leap years in dataset (2024 is next)
@@ -79,67 +26,54 @@
 
 # Variable names
 PARAM_NAMES = [
-    "pres_heightAboveGround_0_instant",
-    "pres_heightAboveSea_0_instant",
-    "nlwrs_heightAboveGround_0_accum",
-    "nswrs_heightAboveGround_0_accum",
-    "r_heightAboveGround_2_instant",
-    "r_hybrid_65_instant",
-    "t_heightAboveGround_2_instant",
-    "t_hybrid_65_instant",
-    "t_isobaricInhPa_500_instant",
-    "t_isobaricInhPa_850_instant",
-    "u_hybrid_65_instant",
-    "u_isobaricInhPa_850_instant",
-    "v_hybrid_65_instant",
-    "v_isobaricInhPa_850_instant",
-    "wvint_entireAtmosphere_0_instant",
-    "z_isobaricInhPa_1000_instant",
-    "z_isobaricInhPa_500_instant",
+    'Temperature',
+    'Zonal wind component',
+    'Meridional wind component',
+    'Relative humidity',
+    'Pressure at Mean Sea Level',
+    'Pressure Perturbation',
+    'Surface Pressure',
+    'Total Precipitation',
+    'Total Water Vapor content',
+    '2-meter Temperature',
+    '10-meter Zonal wind speed',
+    '10-meter Meridional wind speed',
 ]
 
+# Short names
 PARAM_NAMES_SHORT = [
-    "pres_0g",
-    "pres_0s",
-    "nlwrs_0",
-    "nswrs_0",
-    "r_2",
-    "r_65",
-    "t_2",
-    "t_65",
-    "t_500",
-    "t_850",
-    "u_65",
-    "u_850",
-    "v_65",
-    "v_850",
-    "wvint_0",
-    "z_1000",
-    "z_500",
+    'T',
+    'U',
+    'V',
+    'RELHUM',
+    'PMSL',
+    'PP',
+    'PS',
+    'TOT_PREC',
+    'TQV',
+    'T_2M',
+    'U_10M',
+    'V_10M',
 ]
+
+# Units
 PARAM_UNITS = [
-    "Pa",
-    "Pa",
-    "W/m\\textsuperscript{2}",
-    "W/m\\textsuperscript{2}",
-    "-",  # unitless
-    "-",
-    "K",
-    "K",
-    "K",
-    "K",
-    "m/s",
-    "m/s",
-    "m/s",
-    "m/s",
-    "kg/m\\textsuperscript{2}",
-    "m\\textsuperscript{2}/s\\textsuperscript{2}",
-    "m\\textsuperscript{2}/s\\textsuperscript{2}",
->>>>>>> 1cddf09f
+    'K',
+    'm/s',
+    'm/s',
+    'Perc.',
+    'Pa',
+    'hPa',
+    'Pa',
+    '$kg/m^2$',
+    '$kg/m^2$',
+    'K',
+    'm/s',
+    'm/s',
 ]
 
 # Parameter weights
-param_weights = {
+PARAM_WEIGHTS = {
     'T': 1,
     'U': 1,
     'V': 1,
@@ -155,17 +89,17 @@
 }
 
 # Vertical levels
-vertical_levels = [
+VERTICAL_LEVELS = [
     1, 5, 13, 22, 38, 41, 60
 ]
 
-param_constraints = {
+PARAM_CONSTRAINTS = {
     'RELHUM': (0, 100),
     'TQV': (0, None),
     'TOT_PREC': (0, None),
 }
 
-is_3d = {
+IS_3D = {
     'T': 1,
     'U': 1,
     'V': 1,
@@ -181,8 +115,7 @@
 }
 
 # Vertical level weights
-# TODO: exponential function of height
-level_weights = {
+LEVEL_WEIGHTS = {
     1: 1,
     5: 1,
     13: 1,
@@ -193,69 +126,32 @@
 }
 
 # Projection and grid
-<<<<<<< HEAD
-grid_shape = (390, 582)  # (y, x)
+GRID_SHAPE = (390, 582)  # (y, x)
 
 # Time step prediction during training / prediction (eval)
-train_horizon = 3  # hours (t-1 + t -> t+1)
-eval_horizon = 25  # hours (autoregressive)
+TRAIN_HORIZON = 3  # hours (t-1 + t -> t+1)
+EVAL_HORIZON = 25  # hours (autoregressive)
 
 # Properties of the Graph / Mesh
-graph_num_children = 3
+GRAPH_NUM_CHILDREN = 3
 
 # Log prediction error for these time steps forward
-val_step_log_errors = np.arange(1, eval_horizon - 1)
-metrics_initialized = False
+VAL_STEP_LOG_ERRORS = np.arange(1, EVAL_HORIZON - 1)
+METRICS_INITIALIZED = False
 
 # Plotting
-fig_size = (15, 10)
-example_file = "data/cosmo/samples/train/data_2015112800.zarr"
-chunk_size = 100
-eval_datetime = "2020100215"
-eval_plot_vars = ["TQV"]
-store_example_data = False
-cosmo_proj = ccrs.PlateCarree()
-selected_proj = cosmo_proj
-pollon = -170.0
-pollat = 43.0
-smooth_boundaries = False
+FIG_SIZE = (15, 10)
+EXAMPLE_FILE = "data/cosmo/samples/train/data_2015112800.zarr"
+CHUNK_SIZE = 100
+EVAL_DATETIME = "2020100215"
+EVAL_PLOT_VARS = ["TQV"]
+STORE_EXAMPLE_DATA = False
+COSMO_PROJ = ccrs.PlateCarree()
+SELECTED_PROJ = COSMO_PROJ
+POLLON = -170.0
+POLLAT = 43.0
+SMOOTH_BOUNDARIES = False
 
 # Some constants useful for sub-classes
-batch_static_feature_dim = 0
-grid_forcing_dim = 0
-=======
-# Hard coded for now, but should eventually be part of dataset desc. files
-GRID_SHAPE = (268, 238)  # (y, x)
-
-LAMBERT_PROJ_PARAMS = {
-    "a": 6367470,
-    "b": 6367470,
-    "lat_0": 63.3,
-    "lat_1": 63.3,
-    "lat_2": 63.3,
-    "lon_0": 15.0,
-    "proj": "lcc",
-}
-
-GRID_LIMITS = [  # In projection
-    -1059506.5523409774,  # min x
-    1310493.4476590226,  # max x
-    -1331732.4471934352,  # min y
-    1338267.5528065648,  # max y
-]
-
-# Create projection
-LAMBERT_PROJ = cartopy.crs.LambertConformal(
-    central_longitude=LAMBERT_PROJ_PARAMS["lon_0"],
-    central_latitude=LAMBERT_PROJ_PARAMS["lat_0"],
-    standard_parallels=(
-        LAMBERT_PROJ_PARAMS["lat_1"],
-        LAMBERT_PROJ_PARAMS["lat_2"],
-    ),
-)
-
-# Data dimensions
-BATCH_STATIC_FEATURE_DIM = 1  # Only open water
-GRID_FORCING_DIM = 5 * 3  # 5 features for 3 time-step window
-GRID_STATE_DIM = 17
->>>>>>> 1cddf09f
+BATCH_STATIC_FEATURE_DIM = 0
+GRID_FORCING_DIM = 0