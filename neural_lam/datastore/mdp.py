--- conflicted
+++ resolved
@@ -395,16 +395,11 @@
 
         class_name = projection_info["class_name"]
         ProjectionClass = getattr(ccrs, class_name)
-<<<<<<< HEAD
-        kwargs = projection_info["kwargs"].copy()
-        globe_kwargs = kwargs.pop("globe", {}).copy()
-=======
         # need to copy otherwise we modify the dict stored in the dataclass
         # in-place
         kwargs = copy.deepcopy(projection_info["kwargs"])
 
         globe_kwargs = kwargs.pop("globe", {})
->>>>>>> c1f706c2
         if len(globe_kwargs) > 0:
             kwargs["globe"] = ccrs.Globe(**globe_kwargs)
 
