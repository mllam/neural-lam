# Third-party
import matplotlib
import matplotlib.pyplot as plt
import numpy as np

# Local
from . import utils
from .datastore.base import BaseRegularGridDatastore


@matplotlib.rc_context(utils.fractional_plot_bundle(1))
def plot_error_map(errors, datastore: BaseRegularGridDatastore, title=None):
    """
    Plot a heatmap of errors of different variables at different
    predictions horizons
    errors: (pred_steps, d_f)
    """
    errors_np = errors.T.cpu().numpy()  # (d_f, pred_steps)
    d_f, pred_steps = errors_np.shape
    step_length = datastore.step_length

    # Normalize all errors to [0,1] for color map
    max_errors = errors_np.max(axis=1)  # d_f
    errors_norm = errors_np / np.expand_dims(max_errors, axis=1)

    fig, ax = plt.subplots(figsize=(15, 10))

    ax.imshow(
        errors_norm,
        cmap="OrRd",
        vmin=0,
        vmax=1.0,
        interpolation="none",
        aspect="auto",
        alpha=0.8,
    )

    # ax and labels
    for (j, i), error in np.ndenumerate(errors_np):
        # Numbers > 9999 will be too large to fit
        formatted_error = f"{error:.3f}" if error < 9999 else f"{error:.2E}"
        ax.text(i, j, formatted_error, ha="center", va="center", usetex=False)

    # Ticks and labels
    label_size = 15
    ax.set_xticks(np.arange(pred_steps))
    pred_hor_i = np.arange(pred_steps) + 1  # Prediction horiz. in index
    pred_hor_h = step_length * pred_hor_i  # Prediction horiz. in hours
    ax.set_xticklabels(pred_hor_h, size=label_size)
    ax.set_xlabel("Lead time (h)", size=label_size)

    ax.set_yticks(np.arange(d_f))
    var_names = datastore.get_vars_names(category="state")
    var_units = datastore.get_vars_units(category="state")
    y_ticklabels = [
        f"{name} ({unit})" for name, unit in zip(var_names, var_units)
    ]
    ax.set_yticklabels(y_ticklabels, rotation=30, size=label_size)

    if title:
        ax.set_title(title, size=15)

    return fig


@matplotlib.rc_context(utils.fractional_plot_bundle(1))
def plot_prediction(
    datastore: BaseRegularGridDatastore,
    da_prediction=None,
    da_target=None,
    title=None,
    vrange=None,
):
    """
    Plot example prediction and grond truth.

    Each has shape (N_grid,)

    """
    # Get common scale for values
    if vrange is None:
        vmin = min(da_prediction.min(), da_target.min())
        vmax = max(da_prediction.max(), da_target.max())
    else:
        vmin, vmax = vrange

    extent = datastore.get_xy_extent("state")

    # Set up masking of border region
    da_mask = datastore.unstack_grid_coords(datastore.boundary_mask)
<<<<<<< HEAD
    mask_reshaped = da_mask.values
    pixel_alpha = (
        mask_reshaped.clip(0.7, 1)
    )  # Faded border region
=======
    mask_values = np.invert(da_mask.values.astype(bool)).astype(float)
    pixel_alpha = mask_values.clip(0.7, 1)  # Faded border region
>>>>>>> c1f706c2

    fig, axes = plt.subplots(
        1,
        2,
        figsize=(13, 7),
        subplot_kw={"projection": datastore.coords_projection},
    )

    # Plot pred and target
    for ax, da in zip(axes, (da_target, da_prediction)):
        ax.coastlines()  # Add coastline outlines
<<<<<<< HEAD
        data_grid = (
            data.reshape(datastore.grid_shape_state.y, datastore.grid_shape_state.x)
            .cpu()
            .numpy()
        )
        im = ax.imshow(
            data_grid,
=======
        da.plot.imshow(
            ax=ax,
>>>>>>> c1f706c2
            origin="lower",
            x="x",
            extent=extent,
            alpha=pixel_alpha.T,
            vmin=vmin,
            vmax=vmax,
            cmap="plasma",
            transform=datastore.coords_projection,
        )

    # Ticks and labels
    axes[0].set_title("Ground Truth", size=15)
    axes[1].set_title("Prediction", size=15)

    if title:
        fig.suptitle(title, size=20)

    return fig


@matplotlib.rc_context(utils.fractional_plot_bundle(1))
def plot_spatial_error(
    error, datastore: BaseRegularGridDatastore, title=None, vrange=None
):
    """
    Plot errors over spatial map
    Error and obs_mask has shape (N_grid,)
    """
    # Get common scale for values
    if vrange is None:
        vmin = error.min().cpu().item()
        vmax = error.max().cpu().item()
    else:
        vmin, vmax = vrange

    extent = datastore.get_xy_extent("state")

    # Set up masking of border region
    da_mask = datastore.unstack_grid_coords(datastore.boundary_mask)
    mask_reshaped = da_mask.values
<<<<<<< HEAD
    pixel_alpha = (
        mask_reshaped.clip(0.7, 1)
    )  # Faded border region
=======
    pixel_alpha = mask_reshaped.clip(0.7, 1)  # Faded border region
>>>>>>> c1f706c2

    fig, ax = plt.subplots(
        figsize=(5, 4.8),
        subplot_kw={"projection": datastore.coords_projection},
    )

    ax.coastlines()  # Add coastline outlines
    error_grid = (
<<<<<<< HEAD
        error.reshape(list([datastore.grid_shape_state.x, datastore.grid_shape_state.y]))
        .cpu()
=======
        error.reshape(
            [datastore.grid_shape_state.x, datastore.grid_shape_state.y]
        )
        .T.cpu()
>>>>>>> c1f706c2
        .numpy()
    )

    im = ax.imshow(
        error_grid,
        origin="lower",
        extent=extent,
        alpha=pixel_alpha,
        vmin=vmin,
        vmax=vmax,
        cmap="OrRd",
    )

    # Ticks and labels
    cbar = fig.colorbar(im, aspect=30)
    cbar.ax.tick_params(labelsize=10)
    cbar.ax.yaxis.get_offset_text().set_fontsize(10)
    cbar.formatter.set_powerlimits((-3, 3))

    if title:
        fig.suptitle(title, size=10)

    return fig<|MERGE_RESOLUTION|>--- conflicted
+++ resolved
@@ -88,15 +88,8 @@
 
     # Set up masking of border region
     da_mask = datastore.unstack_grid_coords(datastore.boundary_mask)
-<<<<<<< HEAD
-    mask_reshaped = da_mask.values
-    pixel_alpha = (
-        mask_reshaped.clip(0.7, 1)
-    )  # Faded border region
-=======
     mask_values = np.invert(da_mask.values.astype(bool)).astype(float)
     pixel_alpha = mask_values.clip(0.7, 1)  # Faded border region
->>>>>>> c1f706c2
 
     fig, axes = plt.subplots(
         1,
@@ -108,18 +101,8 @@
     # Plot pred and target
     for ax, da in zip(axes, (da_target, da_prediction)):
         ax.coastlines()  # Add coastline outlines
-<<<<<<< HEAD
-        data_grid = (
-            data.reshape(datastore.grid_shape_state.y, datastore.grid_shape_state.x)
-            .cpu()
-            .numpy()
-        )
-        im = ax.imshow(
-            data_grid,
-=======
         da.plot.imshow(
             ax=ax,
->>>>>>> c1f706c2
             origin="lower",
             x="x",
             extent=extent,
@@ -160,13 +143,7 @@
     # Set up masking of border region
     da_mask = datastore.unstack_grid_coords(datastore.boundary_mask)
     mask_reshaped = da_mask.values
-<<<<<<< HEAD
-    pixel_alpha = (
-        mask_reshaped.clip(0.7, 1)
-    )  # Faded border region
-=======
     pixel_alpha = mask_reshaped.clip(0.7, 1)  # Faded border region
->>>>>>> c1f706c2
 
     fig, ax = plt.subplots(
         figsize=(5, 4.8),
@@ -175,15 +152,10 @@
 
     ax.coastlines()  # Add coastline outlines
     error_grid = (
-<<<<<<< HEAD
-        error.reshape(list([datastore.grid_shape_state.x, datastore.grid_shape_state.y]))
-        .cpu()
-=======
         error.reshape(
             [datastore.grid_shape_state.x, datastore.grid_shape_state.y]
         )
         .T.cpu()
->>>>>>> c1f706c2
         .numpy()
     )
 
