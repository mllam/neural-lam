--- conflicted
+++ resolved
@@ -67,13 +67,8 @@
 @matplotlib.rc_context(utils.fractional_plot_bundle(1))
 def plot_prediction(
     datastore: BaseRegularGridDatastore,
-<<<<<<< HEAD
-    da_prediction=None,
-    da_target=None,
-=======
     da_prediction: xr.DataArray = None,
     da_target: xr.DataArray = None,
->>>>>>> 71cfdf91
     title=None,
     vrange=None,
 ):
