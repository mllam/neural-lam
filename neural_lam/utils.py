--- conflicted
+++ resolved
@@ -1,11 +1,8 @@
 # Standard library
 import os
-<<<<<<< HEAD
+import shutil
 import random
 import time
-=======
-import shutil
->>>>>>> c8d35530
 
 # Third-party
 import numpy as np
