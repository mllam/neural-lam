--- conflicted
+++ resolved
@@ -55,13 +55,8 @@
         dims: [x, y]
     target_output_variable: state
 
-<<<<<<< HEAD
   danra_surface_forcing:
-    path: https://mllam-test-data.s3.eu-north-1.amazonaws.com/single_levels.zarr
-=======
-  danra_surface:
     path: https://object-store.os-api.cci1.ecmwf.int/mllam-testdata/danra_cropped/v0.2.0/single_levels.zarr
->>>>>>> 82939a20
     dims: [time, x, y]
     variables:
       # use surface incoming shortwave radiation as forcing
@@ -78,9 +73,8 @@
         name_format: "{var_name}"
     target_output_variable: forcing
 
-<<<<<<< HEAD
   danra_surface:
-    path: https://mllam-test-data.s3.eu-north-1.amazonaws.com/single_levels.zarr
+    path: https://object-store.os-api.cci1.ecmwf.int/mllam-testdata/danra_cropped/v0.2.0/single_levels.zarr
     dims: [time, x, y]
     variables:
       - r2m
@@ -97,12 +91,8 @@
         name_format: "{var_name}"
     target_output_variable: state
 
-  danra_lsm:
-    path: https://mllam-test-data.s3.eu-north-1.amazonaws.com/lsm.zarr
-=======
   danra_static:
     path: https://object-store.os-api.cci1.ecmwf.int/mllam-testdata/danra_cropped/v0.2.0/single_levels.zarr
->>>>>>> 82939a20
     dims: [x, y]
     variables:
       - lsm
