<<<<<<< HEAD
import torch

from neural_lam.datastore import MLLAMDatastore
from neural_lam.weather_dataset import WeatherDataset, WeatherDataModule
from neural_lam.models.graph_lam import GraphLAM

class ModelArgs:
    output_std = True
    loss = "mse"
    restore_opt = False
    n_example_pred = 1
    graph = "multiscale" # XXX: this should be superflous when we have already defined the model object


def test_mllam():
    config_path = "tests/datastore_configs/mllam/example.danra.yaml"
    datastore = MLLAMDatastore(config_path=config_path)
    dataset = WeatherDataset(datastore=datastore)
    
    item = dataset[0]

    data_module = WeatherDataModule(
        ar_steps_train=3,
        ar_steps_eval=3,
        standardize=True,
        batch_size=2,
=======
# Standard library
import os
from pathlib import Path

# Third-party
import pooch
import pytest

# First-party
from neural_lam.config import Config
from neural_lam.create_mesh import main as create_mesh
from neural_lam.train_model import main as train_model
from neural_lam.utils import load_static_data
from neural_lam.weather_dataset import WeatherDataset

# Disable weights and biases to avoid unnecessary logging
# and to avoid having to deal with authentication
os.environ["WANDB_DISABLED"] = "true"

# Initializing variables for the s3 client
S3_BUCKET_NAME = "mllam-testdata"
S3_ENDPOINT_URL = "https://object-store.os-api.cci1.ecmwf.int"
S3_FILE_PATH = "neural-lam/npy/meps_example_reduced.v0.1.0.zip"
S3_FULL_PATH = "/".join([S3_ENDPOINT_URL, S3_BUCKET_NAME, S3_FILE_PATH])
TEST_DATA_KNOWN_HASH = (
    "98c7a2f442922de40c6891fe3e5d190346889d6e0e97550170a82a7ce58a72b7"
)


@pytest.fixture
def meps_example_reduced_filepath():
    # Download and unzip test data into data/meps_example_reduced
    pooch.retrieve(
        url=S3_FULL_PATH,
        known_hash=TEST_DATA_KNOWN_HASH,
        processor=pooch.Unzip(extract_dir=""),
        path="data",
        fname="meps_example_reduced.zip",
    )
    return Path("data/meps_example_reduced")


def test_load_reduced_meps_dataset(meps_example_reduced_filepath):
    # The data_config.yaml file is downloaded and extracted in
    # test_retrieve_data_ewc together with the dataset itself
    data_config_file = meps_example_reduced_filepath / "data_config.yaml"
    dataset_name = meps_example_reduced_filepath.name

    dataset = WeatherDataset(dataset_name=dataset_name)
    config = Config.from_file(str(data_config_file))

    var_names = config.values["dataset"]["var_names"]
    var_units = config.values["dataset"]["var_units"]
    var_longnames = config.values["dataset"]["var_longnames"]

    assert len(var_names) == len(var_longnames)
    assert len(var_names) == len(var_units)

    # in future the number of grid static features
    # will be provided by the Dataset class itself
    n_grid_static_features = 4
    # Hardcoded in model
    n_input_steps = 2

    n_forcing_features = config.values["dataset"]["num_forcing_features"]
    n_state_features = len(var_names)
    n_prediction_timesteps = dataset.sample_length - n_input_steps

    nx, ny = config.values["grid_shape_state"]
    n_grid = nx * ny

    # check that the dataset is not empty
    assert len(dataset) > 0

    # get the first item
    init_states, target_states, forcing = dataset[0]

    # check that the shapes of the tensors are correct
    assert init_states.shape == (n_input_steps, n_grid, n_state_features)
    assert target_states.shape == (
        n_prediction_timesteps,
        n_grid,
        n_state_features,
    )
    assert forcing.shape == (
        n_prediction_timesteps,
        n_grid,
        n_forcing_features,
    )

    static_data = load_static_data(dataset_name=dataset_name)

    required_props = {
        "border_mask",
        "grid_static_features",
        "step_diff_mean",
        "step_diff_std",
        "data_mean",
        "data_std",
        "param_weights",
    }

    # check the sizes of the props
    assert static_data["border_mask"].shape == (n_grid, 1)
    assert static_data["grid_static_features"].shape == (
        n_grid,
        n_grid_static_features,
>>>>>>> 08ec168c
    )
    
    import ipdb
    ipdb.set_trace()
    
    device_name = torch.device("cuda") if torch.cuda.is_available() else "cpu"
    
    args = ModelArgs()
    
    model = GraphLAM(args=args, forcing_window_size=dataset.forcing_window_size, datastore=datastore)<|MERGE_RESOLUTION|>--- conflicted
+++ resolved
@@ -1,146 +1,43 @@
-<<<<<<< HEAD
+# Third-party
 import torch
 
+# First-party
 from neural_lam.datastore import MLLAMDatastore
-from neural_lam.weather_dataset import WeatherDataset, WeatherDataModule
 from neural_lam.models.graph_lam import GraphLAM
+from neural_lam.weather_dataset import WeatherDataModule, WeatherDataset
+
 
 class ModelArgs:
     output_std = True
     loss = "mse"
     restore_opt = False
     n_example_pred = 1
-    graph = "multiscale" # XXX: this should be superflous when we have already defined the model object
+    # XXX: this should be superfluous when we have already defined the model object
+    graph = "multiscale"
 
 
 def test_mllam():
     config_path = "tests/datastore_configs/mllam/example.danra.yaml"
     datastore = MLLAMDatastore(config_path=config_path)
     dataset = WeatherDataset(datastore=datastore)
-    
-    item = dataset[0]
 
-    data_module = WeatherDataModule(
+    item = dataset[0]  # noqa
+
+    data_module = WeatherDataModule(  # noqa
         ar_steps_train=3,
         ar_steps_eval=3,
         standardize=True,
         batch_size=2,
-=======
-# Standard library
-import os
-from pathlib import Path
-
-# Third-party
-import pooch
-import pytest
-
-# First-party
-from neural_lam.config import Config
-from neural_lam.create_mesh import main as create_mesh
-from neural_lam.train_model import main as train_model
-from neural_lam.utils import load_static_data
-from neural_lam.weather_dataset import WeatherDataset
-
-# Disable weights and biases to avoid unnecessary logging
-# and to avoid having to deal with authentication
-os.environ["WANDB_DISABLED"] = "true"
-
-# Initializing variables for the s3 client
-S3_BUCKET_NAME = "mllam-testdata"
-S3_ENDPOINT_URL = "https://object-store.os-api.cci1.ecmwf.int"
-S3_FILE_PATH = "neural-lam/npy/meps_example_reduced.v0.1.0.zip"
-S3_FULL_PATH = "/".join([S3_ENDPOINT_URL, S3_BUCKET_NAME, S3_FILE_PATH])
-TEST_DATA_KNOWN_HASH = (
-    "98c7a2f442922de40c6891fe3e5d190346889d6e0e97550170a82a7ce58a72b7"
-)
-
-
-@pytest.fixture
-def meps_example_reduced_filepath():
-    # Download and unzip test data into data/meps_example_reduced
-    pooch.retrieve(
-        url=S3_FULL_PATH,
-        known_hash=TEST_DATA_KNOWN_HASH,
-        processor=pooch.Unzip(extract_dir=""),
-        path="data",
-        fname="meps_example_reduced.zip",
-    )
-    return Path("data/meps_example_reduced")
-
-
-def test_load_reduced_meps_dataset(meps_example_reduced_filepath):
-    # The data_config.yaml file is downloaded and extracted in
-    # test_retrieve_data_ewc together with the dataset itself
-    data_config_file = meps_example_reduced_filepath / "data_config.yaml"
-    dataset_name = meps_example_reduced_filepath.name
-
-    dataset = WeatherDataset(dataset_name=dataset_name)
-    config = Config.from_file(str(data_config_file))
-
-    var_names = config.values["dataset"]["var_names"]
-    var_units = config.values["dataset"]["var_units"]
-    var_longnames = config.values["dataset"]["var_longnames"]
-
-    assert len(var_names) == len(var_longnames)
-    assert len(var_names) == len(var_units)
-
-    # in future the number of grid static features
-    # will be provided by the Dataset class itself
-    n_grid_static_features = 4
-    # Hardcoded in model
-    n_input_steps = 2
-
-    n_forcing_features = config.values["dataset"]["num_forcing_features"]
-    n_state_features = len(var_names)
-    n_prediction_timesteps = dataset.sample_length - n_input_steps
-
-    nx, ny = config.values["grid_shape_state"]
-    n_grid = nx * ny
-
-    # check that the dataset is not empty
-    assert len(dataset) > 0
-
-    # get the first item
-    init_states, target_states, forcing = dataset[0]
-
-    # check that the shapes of the tensors are correct
-    assert init_states.shape == (n_input_steps, n_grid, n_state_features)
-    assert target_states.shape == (
-        n_prediction_timesteps,
-        n_grid,
-        n_state_features,
-    )
-    assert forcing.shape == (
-        n_prediction_timesteps,
-        n_grid,
-        n_forcing_features,
     )
 
-    static_data = load_static_data(dataset_name=dataset_name)
+    device_name = (  # noqa
+        torch.device("cuda") if torch.cuda.is_available() else "cpu"
+    )
 
-    required_props = {
-        "border_mask",
-        "grid_static_features",
-        "step_diff_mean",
-        "step_diff_std",
-        "data_mean",
-        "data_std",
-        "param_weights",
-    }
+    args = ModelArgs()
 
-    # check the sizes of the props
-    assert static_data["border_mask"].shape == (n_grid, 1)
-    assert static_data["grid_static_features"].shape == (
-        n_grid,
-        n_grid_static_features,
->>>>>>> 08ec168c
-    )
-    
-    import ipdb
-    ipdb.set_trace()
-    
-    device_name = torch.device("cuda") if torch.cuda.is_available() else "cpu"
-    
-    args = ModelArgs()
-    
-    model = GraphLAM(args=args, forcing_window_size=dataset.forcing_window_size, datastore=datastore)+    model = GraphLAM(  # noqa
+        args=args,
+        forcing_window_size=dataset.forcing_window_size,
+        datastore=datastore,
+    )