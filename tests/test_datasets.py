# Standard library
from pathlib import Path

# Third-party
import numpy as np
import pytest
import torch
from torch.utils.data import DataLoader

# First-party
from neural_lam import config as nlconfig
from neural_lam.create_graph import create_graph_from_datastore
from neural_lam.datastore import DATASTORES
from neural_lam.datastore.base import BaseRegularGridDatastore
from neural_lam.models.graph_lam import GraphLAM
from neural_lam.weather_dataset import WeatherDataset
from tests.conftest import (
    DATASTORES_BOUNDARY_EXAMPLES,
    init_datastore_boundary_example,
    init_datastore_example,
)
from tests.dummy_datastore import DummyDatastore


@pytest.mark.parametrize("datastore_name", DATASTORES.keys())
@pytest.mark.parametrize(
    "datastore_boundary_name", DATASTORES_BOUNDARY_EXAMPLES.keys()
)
def test_dataset_item_shapes(datastore_name, datastore_boundary_name):
    """Check that the `datastore.get_dataarray` method is implemented.

    Validate the shapes of the tensors match between the different
    components of the training sample.

    init_states: (2, N_grid, d_features)
    target_states: (ar_steps, N_grid, d_features)
    forcing: (ar_steps, N_grid, d_windowed_forcing) # batch_times: (ar_steps,)

    """
    datastore = init_datastore_example(datastore_name)
    datastore_boundary = init_datastore_boundary_example(
        datastore_boundary_name
    )
    N_gridpoints = datastore.num_grid_points

    N_pred_steps = 4
    num_past_forcing_steps = 1
    num_future_forcing_steps = 1
    dataset = WeatherDataset(
        datastore=datastore,
        datastore_boundary=datastore_boundary,
        split="train",
        ar_steps=N_pred_steps,
        num_past_forcing_steps=num_past_forcing_steps,
        num_future_forcing_steps=num_future_forcing_steps,
    )

    item = dataset[0]

    # unpack the item, this is the current return signature for
    # WeatherDataset.__getitem__
    init_states, target_states, forcing, boundary, target_times = item

    # initial states
    assert init_states.ndim == 3
    assert init_states.shape[0] == 2  # two time steps go into the input
    assert init_states.shape[1] == N_gridpoints
    assert init_states.shape[2] == datastore.get_num_data_vars("state")

    # output states
    assert target_states.ndim == 3
    assert target_states.shape[0] == N_pred_steps
    assert target_states.shape[1] == N_gridpoints
    assert target_states.shape[2] == datastore.get_num_data_vars("state")

    # forcing
    assert forcing.ndim == 3
    assert forcing.shape[0] == N_pred_steps
    assert forcing.shape[1] == N_gridpoints
    assert forcing.shape[2] == datastore.get_num_data_vars("forcing") * (
        num_past_forcing_steps + num_future_forcing_steps + 1
    )

    # batch times
    assert target_times.ndim == 1
    assert target_times.shape[0] == N_pred_steps

    # try to get the last item of the dataset to ensure slicing and stacking
    # operations are working as expected and are consistent with the dataset
    # length
    dataset[len(dataset) - 1]


@pytest.mark.parametrize("datastore_name", DATASTORES.keys())
@pytest.mark.parametrize(
    "datastore_boundary_name", DATASTORES_BOUNDARY_EXAMPLES.keys()
)
def test_dataset_item_create_dataarray_from_tensor(
    datastore_name, datastore_boundary_name
):
    datastore = init_datastore_example(datastore_name)
    datastore_boundary = init_datastore_boundary_example(
        datastore_boundary_name
    )

    N_pred_steps = 4
    num_past_forcing_steps = 1
    num_future_forcing_steps = 1
    dataset = WeatherDataset(
        datastore=datastore,
        datastore_boundary=datastore_boundary,
        split="train",
        ar_steps=N_pred_steps,
        num_past_forcing_steps=num_past_forcing_steps,
        num_future_forcing_steps=num_future_forcing_steps,
    )

    idx = 0

    # unpack the item, this is the current return signature for
    # WeatherDataset.__getitem__
    _, target_states, _, target_times_arr = dataset[idx]
    _, da_target_true, _, da_target_times_true = dataset._build_item_dataarrays(
        idx=idx
    )

    target_times = np.array(target_times_arr, dtype="datetime64[ns]")
    np.testing.assert_equal(target_times, da_target_times_true.values)

    da_target = dataset.create_dataarray_from_tensor(
        tensor=target_states, category="state", time=target_times
    )

    # conversion to torch.float32 may lead to loss of precision
    np.testing.assert_allclose(
        da_target.values, da_target_true.values, rtol=1e-6
    )
    assert da_target.dims == da_target_true.dims
    for dim in da_target.dims:
        np.testing.assert_equal(
            da_target[dim].values, da_target_true[dim].values
        )

    if isinstance(datastore, BaseRegularGridDatastore):
        # test unstacking the grid coordinates
        da_target_unstacked = datastore.unstack_grid_coords(da_target)
        assert all(
            coord_name in da_target_unstacked.coords
            for coord_name in ["x", "y"]
        )

    # check construction of a single time
    da_target_single = dataset.create_dataarray_from_tensor(
        tensor=target_states[0], category="state", time=target_times[0]
    )

    # check that the content is the same
    # conversion to torch.float32 may lead to loss of precision
    np.testing.assert_allclose(
        da_target_single.values, da_target_true[0].values, rtol=1e-6
    )
    assert da_target_single.dims == da_target_true[0].dims
    for dim in da_target_single.dims:
        np.testing.assert_equal(
            da_target_single[dim].values, da_target_true[0][dim].values
        )

    if isinstance(datastore, BaseRegularGridDatastore):
        # test unstacking the grid coordinates
        da_target_single_unstacked = datastore.unstack_grid_coords(
            da_target_single
        )
        assert all(
            coord_name in da_target_single_unstacked.coords
            for coord_name in ["x", "y"]
        )


@pytest.mark.parametrize("split", ["train", "val", "test"])
@pytest.mark.parametrize("datastore_name", DATASTORES.keys())
@pytest.mark.parametrize(
    "datastore_boundary_name", DATASTORES_BOUNDARY_EXAMPLES.keys()
)
def test_single_batch(datastore_name, datastore_boundary_name, split):
    """Check that the `datastore.get_dataarray` method is implemented.

    And that it returns an xarray DataArray with the correct dimensions.

    """
    datastore = init_datastore_example(datastore_name)
    datastore_boundary = init_datastore_boundary_example(
        datastore_boundary_name
    )

    device_name = (
        torch.device("cuda") if torch.cuda.is_available() else "cpu"
    )  # noqa

    graph_name = "1level"

    class ModelArgs:
        output_std = False
        loss = "mse"
        restore_opt = False
        n_example_pred = 1
        graph = graph_name
        hidden_dim = 4
        hidden_layers = 1
        processor_layers = 2
        mesh_aggr = "sum"
        num_past_forcing_steps = 1
        num_future_forcing_steps = 1

    args = ModelArgs()

    graph_dir_path = Path(datastore.root_path) / "graph" / graph_name

    def _create_graph():
        if not graph_dir_path.exists():
            create_graph_from_datastore(
                datastore=datastore,
                output_root_path=str(graph_dir_path),
                n_max_levels=1,
            )

    if not isinstance(datastore, BaseRegularGridDatastore):
        with pytest.raises(NotImplementedError):
            _create_graph()
        pytest.skip("Skipping on model-run on non-regular grid datastores")

    _create_graph()

    config = nlconfig.NeuralLAMConfig(
        datastore=nlconfig.DatastoreSelection(
            kind=datastore.SHORT_NAME, config_path=datastore.root_path
        )
    )

<<<<<<< HEAD
    dataset = WeatherDataset(
        datastore=datastore, datastore_boundary=datastore_boundary, split=split
    )
=======
    dataset = WeatherDataset(datastore=datastore, split=split, ar_steps=2)
>>>>>>> daf1dbc7

    model = GraphLAM(args=args, datastore=datastore, config=config)  # noqa

    model_device = model.to(device_name)
    data_loader = DataLoader(dataset, batch_size=2)
    batch = next(iter(data_loader))
    batch_device = [part.to(device_name) for part in batch]
    model_device.common_step(batch_device)
    model_device.training_step(batch_device)


@pytest.mark.parametrize(
    "dataset_config",
    [
        {"past": 0, "future": 0, "ar_steps": 1, "exp_len_reduction": 3},
        {"past": 2, "future": 0, "ar_steps": 1, "exp_len_reduction": 3},
        {"past": 0, "future": 2, "ar_steps": 1, "exp_len_reduction": 5},
        {"past": 4, "future": 0, "ar_steps": 1, "exp_len_reduction": 5},
        {"past": 0, "future": 0, "ar_steps": 5, "exp_len_reduction": 7},
        {"past": 3, "future": 3, "ar_steps": 2, "exp_len_reduction": 8},
    ],
)
def test_dataset_length(dataset_config):
    """Check that correct number of samples can be extracted from the dataset,
    given a specific configuration of forcing windowing and ar_steps.
    """
    # Use dummy datastore of length 10 here, only want to test slicing
    # in dataset class
    ds_len = 10
    datastore = DummyDatastore(n_timesteps=ds_len)

    dataset = WeatherDataset(
        datastore=datastore,
        split="train",
        ar_steps=dataset_config["ar_steps"],
        num_past_forcing_steps=dataset_config["past"],
        num_future_forcing_steps=dataset_config["future"],
    )

    # We expect dataset to contain this many samples
    expected_len = ds_len - dataset_config["exp_len_reduction"]

    # Check that datast has correct length
    assert len(dataset) == expected_len

    # Check that we can actually get last and first sample
    dataset[0]
    dataset[expected_len - 1]<|MERGE_RESOLUTION|>--- conflicted
+++ resolved
@@ -236,13 +236,9 @@
         )
     )
 
-<<<<<<< HEAD
     dataset = WeatherDataset(
         datastore=datastore, datastore_boundary=datastore_boundary, split=split
     )
-=======
-    dataset = WeatherDataset(datastore=datastore, split=split, ar_steps=2)
->>>>>>> daf1dbc7
 
     model = GraphLAM(args=args, datastore=datastore, config=config)  # noqa
 
