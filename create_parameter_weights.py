# Standard library
import os
import subprocess
from argparse import ArgumentParser

# Third-party
import numpy as np
import torch
import torch.distributed as dist
from torch.utils.data.distributed import DistributedSampler
from tqdm import tqdm

# First-party
from neural_lam import config
from neural_lam.weather_dataset import WeatherDataset


def get_rank():
    """Get the rank of the current process in the distributed group."""
    if "SLURM_PROCID" in os.environ:
        return int(os.environ["SLURM_PROCID"])
    return 0


def get_world_size():
    """Get the number of processes in the distributed group."""
    if "SLURM_NTASKS" in os.environ:
        return int(os.environ["SLURM_NTASKS"])
    return 1


def setup(rank, world_size):  # pylint: disable=redefined-outer-name
    """Initialize the distributed group."""
    try:
        master_node = (
            subprocess.check_output(
                "scontrol show hostnames $SLURM_JOB_NODELIST | head -n 1",
                shell=True,
            )
            .strip()
            .decode("utf-8")
        )
    except Exception as e:
        print(f"Error getting master node IP: {e}")
        raise
    master_port = "12355"
    os.environ["MASTER_ADDR"] = master_node
    os.environ["MASTER_PORT"] = master_port
    if torch.cuda.is_available():
        dist.init_process_group("nccl", rank=rank, world_size=world_size)
    else:
        dist.init_process_group("gloo", rank=rank, world_size=world_size)
    print(
        f"Initialized {dist.get_backend()} process group with "
        f"world size "
        f"{world_size}."
    )


def cleanup():
    """Destroy the distributed group."""
    dist.destroy_process_group()


def adjust_dataset_size(ds, world_size, batch_size):
    # pylint: disable=redefined-outer-name
    """Adjust the dataset size to be divisible by world_size * batch_size."""
    total_samples = len(ds)
    subset_samples = (total_samples // (world_size * batch_size)) * (
        world_size * batch_size
    )

    if subset_samples != total_samples:
        ds = torch.utils.data.Subset(ds, range(subset_samples))
        print(
            f"Dataset size adjusted from {total_samples} to "
            f"{subset_samples} to be divisible by (world_size * batch_size)."
        )

    return ds


def main(rank, world_size):  # pylint: disable=redefined-outer-name
    """Compute the mean and standard deviation of the input data."""
    setup(rank, world_size)
    parser = ArgumentParser(description="Training arguments")
    parser.add_argument(
        "--data_config",
        type=str,
        default="neural_lam/data_config.yaml",
        help="Path to data config file (default: neural_lam/data_config.yaml)",
    )
    parser.add_argument(
        "--batch_size",
        type=int,
        default=32,
        help="Batch size when iterating over the dataset",
    )
    parser.add_argument(
        "--step_length",
        type=int,
        default=3,
        help="Step length in hours to consider single time step (default: 3)",
    )
    parser.add_argument(
        "--n_workers",
        type=int,
        default=4,
        help="Number of workers in data loader (default: 4)",
    )
    args = parser.parse_args()

<<<<<<< HEAD
    device = torch.device(
        f"cuda:{rank % torch.cuda.device_count()}"
        if torch.cuda.is_available()
        else "cpu"
    )
    static_dir_path = os.path.join("data", args.dataset, "static")
=======
    config_loader = config.Config.from_file(args.data_config)
    static_dir_path = os.path.join("data", config_loader.dataset.name, "static")
>>>>>>> 879cfec1

    # Create parameter weights based on height
    # based on fig A.1 in graph cast paper
    w_dict = {
        "2": 1.0,
        "0": 0.1,
        "65": 0.065,
        "1000": 0.1,
        "850": 0.05,
        "500": 0.03,
    }
    w_list = np.array(
        [
            w_dict[par.split("_")[-2]]
            for par in config_loader.dataset.var_longnames
        ]
    )
    print("Saving parameter weights...")
    np.save(
        os.path.join(static_dir_path, "parameter_weights.npy"),
        w_list.astype("float32"),
    )

    # Load dataset without any subsampling
    ds = WeatherDataset(
        config_loader.dataset.name,
        split="train",
        subsample_step=1,
        pred_length=63,
        standardize=False,
    )  # Without standardization

    ds = adjust_dataset_size(ds, world_size, args.batch_size)

    train_sampler = DistributedSampler(ds, num_replicas=world_size, rank=rank)
    loader = torch.utils.data.DataLoader(
        ds,
        args.batch_size,
        shuffle=False,
        num_workers=args.n_workers,
        sampler=train_sampler,
    )
    # Compute mean and std.-dev. of each parameter (+ flux forcing)
    # across full dataset
    print("Computing mean and std.-dev. for parameters...")
    means = []
    squares = []
    flux_means = []
    flux_squares = []
    for init_batch, target_batch, forcing_batch in tqdm(loader):
        batch = torch.cat((init_batch, target_batch), dim=1).to(
            device
        )  # (N_batch, N_t, N_grid, d_features)
        means.append(torch.mean(batch, dim=(1, 2)))  # (N_batch, d_features,)
        squares.append(
            torch.mean(batch**2, dim=(1, 2))
        )  # (N_batch, d_features,)

        # Flux at 1st windowed position is index 1 in forcing
        flux_batch = forcing_batch[:, :, :, 1]
        flux_means.append(torch.mean(flux_batch))  # (,)
        flux_squares.append(torch.mean(flux_batch**2))  # (,)
    dist.barrier()

    means_gathered = [None] * world_size
    squares_gathered = [None] * world_size
    dist.all_gather_object(means_gathered, torch.cat(means, dim=0))
    dist.all_gather_object(squares_gathered, torch.cat(squares, dim=0))

    if rank == 0:
        means_all = torch.cat(means_gathered, dim=0)
        squares_all = torch.cat(squares_gathered, dim=0)
        mean = torch.mean(means_all, dim=0)
        second_moment = torch.mean(squares_all, dim=0)
        std = torch.sqrt(second_moment - mean**2)
        torch.save(mean, os.path.join(static_dir_path, "parameter_mean.pt"))
        torch.save(std, os.path.join(static_dir_path, "parameter_std.pt"))

        flux_means_all = torch.stack(flux_means)
        flux_squares_all = torch.stack(flux_squares)
        flux_mean = torch.mean(flux_means_all)
        flux_second_moment = torch.mean(flux_squares_all)
        flux_std = torch.sqrt(flux_second_moment - flux_mean**2)
        torch.save(
            {"mean": flux_mean, "std": flux_std},
            os.path.join(static_dir_path, "flux_stats.pt"),
        )
    # Compute mean and std.-dev. of one-step differences across the dataset
    print("Computing mean and std.-dev. for one-step differences...")
    ds_standard = WeatherDataset(
        config_loader.dataset.name,
        split="train",
        subsample_step=1,
        pred_length=63,
        standardize=True,
    )  # Re-load with standardization

    ds_standard = adjust_dataset_size(ds_standard, world_size, args.batch_size)

    sampler_standard = DistributedSampler(
        ds_standard, num_replicas=world_size, rank=rank
    )
    loader_standard = torch.utils.data.DataLoader(
        ds_standard,
        args.batch_size,
        shuffle=False,
        num_workers=args.n_workers,
        sampler=sampler_standard,
    )
    used_subsample_len = (65 // args.step_length) * args.step_length

    diff_means = []
    diff_squares = []

    for init_batch, target_batch, _ in tqdm(loader_standard, disable=rank != 0):
        batch = torch.cat((init_batch, target_batch), dim=1).to(device)
        # Note: batch contains only 1h-steps
        stepped_batch = torch.cat(
            [
                batch[:, ss_i : used_subsample_len : args.step_length]
                for ss_i in range(args.step_length)
            ],
            dim=0,
        )
        # (N_batch', N_t, N_grid, d_features),
        # N_batch' = args.step_length*N_batch

        batch_diffs = stepped_batch[:, 1:] - stepped_batch[:, :-1]
        # (N_batch', N_t-1, N_grid, d_features)

        diff_means.append(
            torch.mean(batch_diffs, dim=(1, 2))
        )  # (N_batch', d_features,)
        diff_squares.append(
            torch.mean(batch_diffs**2, dim=(1, 2))
        )  # (N_batch', d_features,)

    dist.barrier()

    diff_means_gathered = [None] * world_size
    diff_squares_gathered = [None] * world_size
    dist.all_gather_object(diff_means_gathered, torch.cat(diff_means, dim=0))
    dist.all_gather_object(
        diff_squares_gathered, torch.cat(diff_squares, dim=0)
    )
    diff_means_all = torch.cat(diff_means_gathered, dim=0)
    diff_squares_all = torch.cat(diff_squares_gathered, dim=0)
    diff_mean = torch.mean(diff_means_all, dim=0)
    diff_second_moment = torch.mean(diff_squares_all, dim=0)
    diff_std = torch.sqrt(diff_second_moment - diff_mean**2)
    torch.save(diff_mean, os.path.join(static_dir_path, "diff_mean.pt"))
    torch.save(diff_std, os.path.join(static_dir_path, "diff_std.pt"))

    cleanup()


if __name__ == "__main__":
    rank = get_rank()
    world_size = get_world_size()
    main(rank, world_size)<|MERGE_RESOLUTION|>--- conflicted
+++ resolved
@@ -110,17 +110,13 @@
     )
     args = parser.parse_args()
 
-<<<<<<< HEAD
+    config_loader = config.Config.from_file(args.data_config)
     device = torch.device(
         f"cuda:{rank % torch.cuda.device_count()}"
         if torch.cuda.is_available()
         else "cpu"
     )
-    static_dir_path = os.path.join("data", args.dataset, "static")
-=======
-    config_loader = config.Config.from_file(args.data_config)
     static_dir_path = os.path.join("data", config_loader.dataset.name, "static")
->>>>>>> 879cfec1
 
     # Create parameter weights based on height
     # based on fig A.1 in graph cast paper
