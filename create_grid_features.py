--- conflicted
+++ resolved
@@ -2,20 +2,12 @@
 import os
 from argparse import ArgumentParser
 
-<<<<<<< HEAD
-=======
 # Third-party
->>>>>>> 1cddf09f
 import numpy as np
 import torch
 
 
 def main():
-<<<<<<< HEAD
-    parser = ArgumentParser(description='Training arguments')
-    parser.add_argument('--dataset', type=str, default="meps_example",
-                        help='Dataset to compute weights for (default: meps_example)')
-=======
     """
     Pre-compute all static features related to the grid nodes
     """
@@ -26,48 +18,19 @@
         default="meps_example",
         help="Dataset to compute weights for (default: meps_example)",
     )
->>>>>>> 1cddf09f
     args = parser.parse_args()
 
     static_dir_path = os.path.join("data", args.dataset, "static")
 
     # -- Static grid node features --
-<<<<<<< HEAD
-    grid_xy = torch.tensor(np.load(os.path.join(static_dir_path, "nwp_xy.npy")
-                                   ))  # (2, N_x, N_y)
-=======
     grid_xy = torch.tensor(
         np.load(os.path.join(static_dir_path, "nwp_xy.npy"))
     )  # (2, N_x, N_y)
->>>>>>> 1cddf09f
     grid_xy = grid_xy.flatten(1, 2).T  # (N_grid, 2)
     pos_max = torch.max(torch.abs(grid_xy))
     grid_xy = grid_xy / pos_max  # Divide by maximum coordinate
 
     geopotential = torch.tensor(
-<<<<<<< HEAD
-        np.load(
-            os.path.join(
-                static_dir_path,
-                "reference_geopotential_pressure.npy")))  # (N_x, N_y)
-    geopotential = geopotential.flatten(0, 1)  # (N_grid, N_static)
-
-    grid_border_mask = torch.tensor(
-        np.load(
-            os.path.join(
-                static_dir_path,
-                "border_mask.npy")),
-        dtype=torch.int64)  # (N_x, N_y)
-    grid_border_mask = grid_border_mask.flatten(0, 1).to(
-        torch.float).unsqueeze(1)  # (N_grid, 1)
-
-    # Concatenate grid features
-    grid_features = torch.cat((grid_xy, geopotential, grid_border_mask),
-                              dim=1)  # (N_grid, 3 + N_static)
-
-    torch.save(grid_features, os.path.join(
-        static_dir_path, "grid_features.pt"))
-=======
         np.load(os.path.join(static_dir_path, "surface_geopotential.npy"))
     )  # (N_x, N_y)
     geopotential = geopotential.flatten(0, 1).unsqueeze(1)  # (N_grid,1)
@@ -88,7 +51,8 @@
     grid_features = torch.cat(
         (grid_xy, geopotential, grid_border_mask), dim=1
     )  # (N_grid, 4)
->>>>>>> 1cddf09f
+
+    torch.save(grid_features, os.path.join(static_dir_path, "grid_features.pt"))
 
 
 
