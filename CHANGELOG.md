# Changelog

All notable changes to this project will be documented in this file.

The format is based on [Keep a Changelog](https://keepachangelog.com/en/1.1.0/),
and this project adheres to [Semantic Versioning](https://semver.org/spec/v2.0.0.html).

## [unreleased](https://github.com/mllam/neural-lam/compare/v0.3.0...HEAD)

### Added

- Add support for MLFlow logging and metrics tracking. [\#77](https://github.com/mllam/neural-lam/pull/77)
  @khintz

- Add support for multi-node training.
[\#103](https://github.com/mllam/neural-lam/pull/103) @simonkamuk @sadamov

### Fixed
- Only print on rank 0 to avoid duplicates of all print statements.
[\#103](https://github.com/mllam/neural-lam/pull/103) @simonkamuk @sadamov

## [v0.3.0](https://github.com/mllam/neural-lam/releases/tag/v0.3.0)

This release introduces Datastores to represent input data from different sources (including zarr and numpy) while keeping graph generation within neural-lam.

### Added

- Introduce Datastores to represent input data from different sources, including zarr and numpy.
  [\#66](https://github.com/mllam/neural-lam/pull/66)
 @leifdenby @sadamov

<<<<<<< HEAD
- Add option to clamp output prediction using limits specified in config file [\#92](https://github.com/mllam/neural-lam/pull/92) @SimonKamuk
=======
- Implement standardization of static features when loaded in ARModel [\#96](https://github.com/mllam/neural-lam/pull/96) @joeloskarsson
>>>>>>> 807e4763

### Fixed

- Fix wandb environment variable disabling wandb during tests. Now correctly uses WANDB_MODE=disabled. [\#94](https://github.com/mllam/neural-lam/pull/94) @joeloskarsson

- Fix bugs introduced with datastores functionality relating visualation plots [\#91](https://github.com/mllam/neural-lam/pull/91) @leifdenby

## [v0.2.0](https://github.com/mllam/neural-lam/releases/tag/v0.2.0)

### Added
- Added tests for loading dataset, creating graph, and training model based on reduced MEPS dataset stored on AWS S3, along with automatic running of tests on push/PR to GitHub, including push to main branch. Added caching of test data to speed up running tests.
  [\#38](https://github.com/mllam/neural-lam/pull/38) [\#55](https://github.com/mllam/neural-lam/pull/55)
  @SimonKamuk

- Replaced `constants.py` with `data_config.yaml` for data configuration management
  [\#31](https://github.com/mllam/neural-lam/pull/31)
  @sadamov

- new metrics (`nll` and `crps_gauss`) and `metrics` submodule, stddiv output option
  [c14b6b4](https://github.com/mllam/neural-lam/commit/c14b6b4323e6b56f1f18632b6ca8b0d65c3ce36a)
  @joeloskarsson

- ability to "watch" metrics and log
  [c14b6b4](https://github.com/mllam/neural-lam/commit/c14b6b4323e6b56f1f18632b6ca8b0d65c3ce36a)
  @joeloskarsson

- pre-commit setup for linting and formatting
  [\#6](https://github.com/mllam/neural-lam/pull/6), [\#8](https://github.com/mllam/neural-lam/pull/8)
  @sadamov, @joeloskarsson

- added github pull-request template to ease contribution and review process
  [\#53](https://github.com/mllam/neural-lam/pull/53), @leifdenby

- ci/cd setup for running both CPU and GPU-based testing both with pdm and pip based installs [\#37](https://github.com/mllam/neural-lam/pull/37), @khintz, @leifdenby

### Changed

- Clarify routine around requesting reviewer and assignee in PR template
  [\#74](https://github.com/mllam/neural-lam/pull/74)
  @joeloskarsson

- Argument Parser updated to use action="store_true" instead of 0/1 for boolean arguments.
  (https://github.com/mllam/neural-lam/pull/72)
  @ErikLarssonDev

-  Optional multi-core/GPU support for statistics calculation in `create_parameter_weights.py`
  [\#22](https://github.com/mllam/neural-lam/pull/22)
  @sadamov

- Robust restoration of optimizer and scheduler using `ckpt_path`
  [\#17](https://github.com/mllam/neural-lam/pull/17)
  @sadamov

- Updated scripts and modules to use `data_config.yaml` instead of `constants.py`
  [\#31](https://github.com/mllam/neural-lam/pull/31)
  @sadamov

- Added new flags in `train_model.py` for configuration previously in `constants.py`
  [\#31](https://github.com/mllam/neural-lam/pull/31)
  @sadamov

- moved batch-static features ("water cover") into forcing component return by `WeatherDataset`
  [\#13](https://github.com/mllam/neural-lam/pull/13)
  @joeloskarsson

- change validation metric from `mae` to `rmse`
  [c14b6b4](https://github.com/mllam/neural-lam/commit/c14b6b4323e6b56f1f18632b6ca8b0d65c3ce36a)
  @joeloskarsson

- change RMSE definition to compute sqrt after all averaging
  [\#10](https://github.com/mllam/neural-lam/pull/10)
  @joeloskarsson

### Removed

- `WeatherDataset(torch.Dataset)` no longer returns "batch-static" component of
  training item (only `prev_state`, `target_state` and `forcing`), the batch static features are
  instead included in forcing
  [\#13](https://github.com/mllam/neural-lam/pull/13)
  @joeloskarsson

### Maintenance

- simplify pre-commit setup by 1) reducing linting to only cover static
  analysis excluding imports from external dependencies (this will be handled
  in build/test cicd action introduced later), 2) pinning versions of linting
  tools in pre-commit config (and remove from `requirements.txt`) and 3) using
  github action to run pre-commit.
  [\#29](https://github.com/mllam/neural-lam/pull/29)
  @leifdenby

- change copyright formulation in license to encompass all contributors
  [\#47](https://github.com/mllam/neural-lam/pull/47)
  @joeloskarsson

- Fix incorrect ordering of x- and y-dimensions in comments describing tensor
  shapes for MEPS data
  [\#52](https://github.com/mllam/neural-lam/pull/52)
  @joeloskarsson

- Cap numpy version to < 2.0.0 (this cap was removed in #37, see below)
  [\#68](https://github.com/mllam/neural-lam/pull/68)
  @joeloskarsson

- Remove numpy < 2.0.0 version cap
  [\#37](https://github.com/mllam/neural-lam/pull/37)
  @leifdenby

- turn `neural-lam` into a python package by moving all `*.py`-files into the
  `neural_lam/` source directory and updating imports accordingly. This means
  all cli functions are now invoke through the package name, e.g. `python -m
  neural_lam.train_model` instead of `python train_model.py` (and can be done
  anywhere once the package has been installed).
  [\#32](https://github.com/mllam/neural-lam/pull/32), @leifdenby

- move from `requirements.txt` to `pyproject.toml` for defining package dependencies.
  [\#37](https://github.com/mllam/neural-lam/pull/37), @leifdenby

- Add slack and new publication info to readme
  [\#78](https://github.com/mllam/neural-lam/pull/78)
  @joeloskarsson

## [v0.1.0](https://github.com/mllam/neural-lam/releases/tag/v0.1.0)

First tagged release of `neural-lam`, matching Oskarsson et al 2023 publication
(<https://arxiv.org/abs/2309.17370>)<|MERGE_RESOLUTION|>--- conflicted
+++ resolved
@@ -15,6 +15,8 @@
 - Add support for multi-node training.
 [\#103](https://github.com/mllam/neural-lam/pull/103) @simonkamuk @sadamov
 
+- Add option to clamp output prediction using limits specified in config file [\#92](https://github.com/mllam/neural-lam/pull/92) @SimonKamuk
+
 ### Fixed
 - Only print on rank 0 to avoid duplicates of all print statements.
 [\#103](https://github.com/mllam/neural-lam/pull/103) @simonkamuk @sadamov
@@ -29,11 +31,7 @@
   [\#66](https://github.com/mllam/neural-lam/pull/66)
  @leifdenby @sadamov
 
-<<<<<<< HEAD
-- Add option to clamp output prediction using limits specified in config file [\#92](https://github.com/mllam/neural-lam/pull/92) @SimonKamuk
-=======
 - Implement standardization of static features when loaded in ARModel [\#96](https://github.com/mllam/neural-lam/pull/96) @joeloskarsson
->>>>>>> 807e4763
 
 ### Fixed
 
