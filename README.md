[![slack](https://img.shields.io/badge/slack-join-brightgreen.svg?logo=slack)](https://kutt.it/mllam)
[![Linting](https://github.com/mllam/neural-lam/actions/workflows/pre-commit.yml/badge.svg?branch=main)](https://github.com/mllam/neural-lam/actions/workflows/pre-commit.yml)
[![CPU+GPU testing](https://github.com/mllam/neural-lam/actions/workflows/install-and-test.yml/badge.svg?branch=main)](https://github.com/mllam/neural-lam/actions/workflows/install-and-test.yml)

<p align="middle">
    <img src="figures/neural_lam_header.png" width="700">
</p>

Neural-LAM is a repository of graph-based neural weather prediction models for Limited Area Modeling (LAM).
Also global forecasting is possible, but currently on a [different branch](https://github.com/mllam/neural-lam/tree/prob_model_global) ([planned to be merged with main](https://github.com/mllam/neural-lam/issues/63)).
The code uses [PyTorch](https://pytorch.org/) and [PyTorch Lightning](https://lightning.ai/pytorch-lightning).
Graph Neural Networks are implemented using [PyG](https://pyg.org/) and logging is set up through [Weights & Biases](https://wandb.ai/).

The repository contains LAM versions of:

* The graph-based model from [Keisler (2022)](https://arxiv.org/abs/2202.07575).
* GraphCast, by [Lam et al. (2023)](https://arxiv.org/abs/2212.12794).
* The hierarchical model from [Oskarsson et al. (2023)](https://arxiv.org/abs/2309.17370).

# Publications
For a more in-depth scientific introduction to machine learning for LAM weather forecasting see the publications listed here.
As the code in the repository is continuously evolving, the latest version might feature some small differences to what was used for these publications.
We retain some paper-specific branches for reproducibility purposes.


*If you use Neural-LAM in your work, please cite the relevant paper(s)*.

#### [Graph-based Neural Weather Prediction for Limited Area Modeling](https://arxiv.org/abs/2309.17370)
```
@inproceedings{oskarsson2023graphbased,
    title={Graph-based Neural Weather Prediction for Limited Area Modeling},
    author={Oskarsson, Joel and Landelius, Tomas and Lindsten, Fredrik},
    booktitle={NeurIPS 2023 Workshop on Tackling Climate Change with Machine Learning},
    year={2023}
}
```
See the branch [`ccai_paper_2023`](https://github.com/joeloskarsson/neural-lam/tree/ccai_paper_2023) for a revision of the code that reproduces this workshop paper.

#### [Probabilistic Weather Forecasting with Hierarchical Graph Neural Networks](https://arxiv.org/abs/2406.04759)
```
@inproceedings{oskarsson2024probabilistic,
  title = {Probabilistic Weather Forecasting with Hierarchical Graph Neural Networks},
  author = {Oskarsson, Joel and Landelius, Tomas and Deisenroth, Marc Peter and Lindsten, Fredrik},
  booktitle = {Advances in Neural Information Processing Systems},
  volume = {37},
  year = {2024},
}
```
See the branches [`prob_model_lam`](https://github.com/mllam/neural-lam/tree/prob_model_lam) and [`prob_model_global`](https://github.com/mllam/neural-lam/tree/prob_model_global) for revisions of the code that reproduces this paper.
The global and probabilistic models from this paper are not yet fully merged with `main` (see issues [62](https://github.com/mllam/neural-lam/issues/62) and [63](https://github.com/mllam/neural-lam/issues/63)).

# Modularity
The Neural-LAM code is designed to modularize the different components involved in training and evaluating neural weather prediction models.
Models, graphs and data are stored separately and it should be possible to swap out individual components.
Still, some restrictions are inevitable:

* The graph used has to be compatible with what the model expects. E.g. a hierarchical model requires a hierarchical graph.
* The graph and data are specific to the limited area under consideration. This is of course true for the data, but also the graph should be created with the exact geometry of the area in mind.

<p align="middle">
  <img src="figures/neural_lam_setup.png" width="600"/>
</p>


# Installing Neural-LAM

When installing `neural-lam` you have a choice of either installing with
directly `pip` or using the `pdm` package manager.
We recommend using `pdm` as it makes it easy to add/remove packages while
keeping versions consistent (it automatically updates the `pyproject.toml`
file), makes it easy to handle virtual environments and includes the
development toolchain packages installation too.

**regarding `torch` installation**: because `torch` creates different package
variants for different CUDA versions and cpu-only support you will need to install
`torch` separately if you don't want the most recent GPU variant that also
expects the most recent version of CUDA on your system.

We cover all the installation options in our [github actions ci/cd
setup](.github/workflows/) which you can use as a reference.

### From pypi.org

```
python -m pip install neural_lam
```

### From source

#### Using `pdm`

1. Clone this repository and navigate to the root directory.
2. Install `pdm` if you don't have it installed on your system (either with `pip install pdm` or [following the install instructions](https://pdm-project.org/latest/#installation)).
> If you are happy using the latest version of `torch` with GPU support (expecting the latest version of CUDA is installed on your system) you can skip to step 5.
3. Create a virtual environment for pdm to use with `pdm venv create --with-pip`.
4. Install a specific version of `torch` with `pdm run python -m pip install torch --index-url https://download.pytorch.org/whl/cpu` for a CPU-only version or `pdm run python -m pip install torch --index-url https://download.pytorch.org/whl/cu111` for CUDA 11.1 support (you can find the correct URL for the variant you want on [PyTorch webpage](https://pytorch.org/get-started/locally/)).
5. Install the dependencies with `pdm install` (by default this in include the). If you will be developing `neural-lam` we recommend to install the development dependencies with `pdm install --group dev`. By default `pdm` installs the `neural-lam` package in editable mode, so you can make changes to the code and see the effects immediately.

#### Using `pip`

1. Clone this repository and navigate to the root directory.
> If you are happy using the latest version of `torch` with GPU support (expecting the latest version of CUDA is installed on your system) you can skip to step 3.
2. Install a specific version of `torch` with `python -m pip install torch --index-url https://download.pytorch.org/whl/cpu` for a CPU-only version or `python -m pip install torch --index-url https://download.pytorch.org/whl/cu111` for CUDA 11.1 support (you can find the correct URL for the variant you want on [PyTorch webpage](https://pytorch.org/get-started/locally/)).
3. Install the dependencies with `python -m pip install .`. If you will be developing `neural-lam` we recommend to install in editable mode and install the development dependencies with `python -m pip install -e ".[dev]"` so you can make changes to the code and see the effects immediately.


# Using Neural-LAM

Once `neural-lam` is installed you will be able to train/evaluate models. For this you will in general need two things:

1. **Data to train/evaluate the model**. To represent this data we use a concept of
   *datastores* in Neural-LAM (see the [Data](#data-the-datastore-and-weatherdataset-classes) section for more details).
   In brief, a datastore implements the process of loading data from disk in a
   specific format (for example zarr or numpy files) by implementing an
   interface that provides the data in a data-structure that can be used within
   neural-lam. A datastore is used to create a `pytorch.Dataset`-derived
   class that samples the data in time to create individual samples for
   training, validation and testing.

2. **The graph structure** is used to define message-passing GNN layers,
   that are trained to emulate fluid flow in the atmosphere over time. The
   graph structure is created for a specific datastore.

Any command you run in neural-lam will include the path to a configuration file
to be used (usually called `config.yaml`). This configuration file defines the
path to the datastore configuration you wish to use and allows you to configure
different aspects about the training and evaluation of the model.

The path you provide to the neural-lam config (`config.yaml`) also sets the
root directory relative to which all other paths are resolved, as in the parent
directory of the config becomes the root directory. Both the datastore and
graphs you generate are then stored in subdirectories of this root directory.
Exactly how and where a specific datastore expects its source data to be stored
and where it stores its derived data is up to the implementation of the
datastore.

In general the folder structure assumed in Neural-LAM is as follows (we will
assume you placed `config.yaml` in a folder called `data`):

```
data/
├── config.yaml           - Configuration file for neural-lam
├── danra.datastore.yaml  - Configuration file for the datastore, referred to from config.yaml
└── graphs/               - Directory containing graphs for training
```

And the content of `config.yaml` could in this case look like:
```yaml
datastore:
  kind: mdp
  config_path: danra.datastore.yaml
training:
  state_feature_weighting:
    __config_class__: ManualStateFeatureWeighting
    weights:
      u100m: 1.0
      v100m: 1.0
      t2m: 1.0
      r2m: 1.0
  output_clamping:
    lower:
      t2m: 0.0
      r2m: 0
    upper:
      r2m: 1.0
```

For now the neural-lam config only defines few things:

1. The kind of datastore and the path to its config
2. The weighting of different features in
the loss function. If you don't define the state feature weighting it will default to
weighting all features equally.
3. Valid numerical range for output of each feature.The numerical range of all features default to $]-\infty, \infty[$.

(This example is taken from the `tests/datastore_examples/mdp` directory.)


Below follows instructions on how to use Neural-LAM to train and evaluate
models, with details first given for each kind of datastore implemented
and later the graph generation. Once `neural-lam` has been installed the
general process is:

1. Run any pre-processing scripts to generate the necessary derived data that your chosen datastore requires
2. Run graph-creation step
3. Train the model

## Data (the `DataStore` and `WeatherDataset` classes)

To enable flexibility in what input-data sources can be used with neural-lam,
the input-data representation is split into two parts:

1. A "datastore" (represented by instances of
   [neural_lam.datastore.BaseDataStore](neural_lam/datastore/base.py)) which
   takes care of loading a given category (state, forcing or static) and split
   (train/val/test) of data from disk and returning it as a `xarray.DataArray`.
   The returned data-array is expected to have the spatial coordinates
   flattened into a single `grid_index` dimension and all variables and vertical
   levels stacked into a feature dimension (named as `{category}_feature`). The
   datastore also provides information about the number, names and units of
   variables in the data, the boundary mask, normalisation values and grid
   information.

2. A `pytorch.Dataset`-derived class (called
   `neural_lam.weather_dataset.WeatherDataset`) which takes care of sampling in
   time to create individual samples for training, validation and testing. The
   `WeatherDataset` class is also responsible for normalising the values and
   returning `torch.Tensor`-objects.

There are currently two different datastores implemented in the codebase:

1. `neural_lam.datastore.MDPDatastore` which represents loading of
   *training-ready* datasets in zarr format created with the
   [mllam-data-prep](https://github.com/mllam/mllam-data-prep) package.
   Training-ready refers to the fact that this data has been transformed
   (variables have been stacked, spatial coordinates have been flattened,
   statistics for normalisation have been calculated, etc) to be ready for
   training. `mllam-data-prep` can combine any number of datasets that can be
   read with [xarray](https://github.com/pydata/xarray) and the processing can
   either be done at run-time or as a pre-processing step before calling
   neural-lam.

2. `neural_lam.datastore.NpyFilesDatastoreMEPS` which reads MEPS data from
   `.npy`-files in the format introduced in neural-lam `v0.1.0`. Note that this
   datastore is specific to the format of the MEPS dataset, but can act as an
   example for how to create similar numpy-based datastores.

If neither of these options fit your need you can create your own datastore by
subclassing the `neural_lam.datastore.BaseDataStore` class or
`neural_lam.datastore.BaseRegularGridDatastore` class (if your data is stored on
a regular grid) and implementing the abstract methods.


### MDP (mllam-data-prep) Datastore - `MDPDatastore`

With `MDPDatastore` (the mllam-data-prep datastore) all the selection,
transformation and pre-calculation steps that are needed to go from
for example gridded weather data to a format that is optimised for training
in neural-lam, are done in a separate package called
[mllam-data-prep](https://github.com/mllam/mllam-data-prep) rather than in
neural-lam itself.
Specifically, the `mllam-data-prep` datastore configuration (for example
[danra.datastore.yaml](tests/datastore_examples/mdp/danra.datastore.yaml))
specifies a) what source datasets to read from, b) what variables to select, c)
what transformations of dimensions and variables to make, d) what statistics to
calculate (for normalisation) and e) how to split the data into training,
validation and test sets (see full details about the configuration specification
in the [mllam-data-prep README](https://github.com/mllam/mllam-data-prep)).

From a datastore configuration `mllam-data-prep` returns the transformed
dataset as an `xr.Dataset` which is then written in zarr-format to disk by
`neural-lam` when the datastore is first initiated (the path of the dataset is
derived from the datastore config, so that from a config named `danra.datastore.yaml` the resulting dataset is stored in `danra.datastore.zarr`).
You can also run `mllam-data-prep` directly to create the processed dataset by providing the path to the datastore configuration file:

```bash
python -m mllam_data_prep --config data/danra.datastore.yaml
```

If you will be working on a large dataset (on the order of 10GB or more) it
could be beneficial to produce the processed `.zarr` dataset before using it
in neural-lam so that you can do the processing across multiple CPU cores in parallel. This is done by including the `--dask-distributed-local-core-fraction` argument when calling mllam-data-prep to set the fraction of your system's CPU cores that should be used for processing (see the
[mllam-data-prep
README for details](https://github.com/mllam/mllam-data-prep?tab=readme-ov-file#creating-large-datasets-with-daskdistributed)).

For example:

```bash
python -m mllam_data_prep --config data/danra.datastore.yaml --dask-distributed-local-core-fraction 0.5
```

### NpyFiles MEPS Datastore - `NpyFilesDatastoreMEPS`

Version `v0.1.0` of Neural-LAM was built to train from numpy-files from the
MEPS weather forecasts dataset.
To enable this functionality to live on in later versions of neural-lam we have
built a datastore called `NpyFilesDatastoreMEPS` which implements functionality
to read from these exact same numpy-files. At this stage this datastore class
is very much tied to the MEPS dataset, but the code is written in a way where
it quite easily could be adapted to work with numpy-based weather
forecast/analysis files in future.

<<<<<<< HEAD
The full MEPS dataset is available for download [here](https://nextcloud.liu.se/s/meps). See instructions in the file `README.txt` for how to download and extract the full dataset.
=======
The full MEPS dataset can be shared with other researchers on request, contact us for this.
A tiny subset of the data (named `meps_example`) is available in
`example_data.zip`, which can be downloaded from
[here](https://drive.google.com/drive/folders/1N6ZT_mkfbdVloVsNs9T5YOrMtxd3jG-j?usp=sharing).
>>>>>>> 2fbb8314

A tiny subset of the MEPS data (named `meps_example`) is also available in `example_data.zip`, which can be downloaded from [here](https://liuonline-my.sharepoint.com/:u:/g/personal/joeos82_liu_se/EaUUq6h9og1EsLwJmKAltWwB7zP2gmObe-K8pL6qGYYiGg?e=yQbFuV).
Download the files and unzip in the neural-lam directory.
Graphs used in the initial paper are also available for download at the same link (but can as easily be re-generated using `python -m neural_lam.create_graph`).
Note that this subset is far too small to train any useful models, but all scripts can be run with it.
It should thus be useful to make sure that your python environment is set up correctly and that all the code can be run without any issues.

The following datastore configuration works with the MEPS dataset:

```yaml
# meps.datastore.yaml
dataset:
  name: meps_example
  num_forcing_features: 16
  var_longnames:
  - pres_heightAboveGround_0_instant
  - pres_heightAboveSea_0_instant
  - nlwrs_heightAboveGround_0_accum
  - nswrs_heightAboveGround_0_accum
  - r_heightAboveGround_2_instant
  - r_hybrid_65_instant
  - t_heightAboveGround_2_instant
  - t_hybrid_65_instant
  - t_isobaricInhPa_500_instant
  - t_isobaricInhPa_850_instant
  - u_hybrid_65_instant
  - u_isobaricInhPa_850_instant
  - v_hybrid_65_instant
  - v_isobaricInhPa_850_instant
  - wvint_entireAtmosphere_0_instant
  - z_isobaricInhPa_1000_instant
  - z_isobaricInhPa_500_instant
  var_names:
  - pres_0g
  - pres_0s
  - nlwrs_0
  - nswrs_0
  - r_2
  - r_65
  - t_2
  - t_65
  - t_500
  - t_850
  - u_65
  - u_850
  - v_65
  - v_850
  - wvint_0
  - z_1000
  - z_500
  var_units:
  - Pa
  - Pa
  - W/m\textsuperscript{2}
  - W/m\textsuperscript{2}
  - "-"
  - "-"
  - K
  - K
  - K
  - K
  - m/s
  - m/s
  - m/s
  - m/s
  - kg/m\textsuperscript{2}
  - m\textsuperscript{2}/s\textsuperscript{2}
  - m\textsuperscript{2}/s\textsuperscript{2}
  num_timesteps: 65
  num_ensemble_members: 2
  step_length: 3
  remove_state_features_with_index: [15]
grid_shape_state:
- 268
- 238
projection:
  class_name: LambertConformal
  kwargs:
    central_latitude: 63.3
    central_longitude: 15.0
    standard_parallels:
    - 63.3
    - 63.3
```

Which you can then use in a neural-lam configuration file like this:

```yaml
# config.yaml
datastore:
  kind: npyfilesmeps
  config_path: meps.datastore.yaml
training:
  state_feature_weighting:
    __config_class__: ManualStateFeatureWeighting
    values:
      u100m: 1.0
      v100m: 1.0
```

For npy-file based datastores you must separately run the command that creates the variables used for standardization:

```bash
python -m neural_lam.datastore.npyfilesmeps.compute_standardization_stats <path-to-datastore-config>
```

### Graph creation

Run `python -m neural_lam.create_mesh` with suitable options to generate the graph you want to use (see `python neural_lam.create_mesh --help` for a list of options).
The graphs used for the different models in the [paper](#graph-based-neural-weather-prediction-for-limited-area-modeling) can be created as:

* **GC-LAM**: `python -m neural_lam.create_graph --config_path <neural-lam-config-path> --name multiscale`
* **Hi-LAM**: `python -m neural_lam.create_graph --config_path <neural-lam-config-path> --name hierarchical --hierarchical` (also works for Hi-LAM-Parallel)
* **L1-LAM**: `python -m neural_lam.create_graph --config_path <neural-lam-config-path> --name 1level --levels 1`

The graph-related files are stored in a directory called `graphs`.

## Logging your experiments

### Weights & Biases Integration
The project is fully integrated with [Weights & Biases](https://www.wandb.ai/) (W&B) for logging and visualization, but can just as easily be used without it.
When W&B is used, training configuration, training/test statistics and plots are sent to the W&B servers and made available in an interactive web interface.
If W&B is turned off, logging instead saves everything locally to a directory like `wandb/dryrun...`.
The W&B project name is set to `neural-lam`, but this can be changed in the flags of `python -m neural_lam.train_model` (using argsparse).
See the [W&B documentation](https://docs.wandb.ai/) for details.

If you would like to login and use W&B, run:
```
wandb login
```
If you would like to turn off W&B and just log things locally, run:
```
wandb off
```

### MLFlow Integration
The project is also integrated with [MLFlow](https://mlflow.org/) for logging and storing artefacts.

MLFlow is not used by default, but can be switched to by setting `--logger mlflow` in the training command. With MLFlow enabled, training configuration, training/test statistics and plots are logged to the MLFlow server. MLFlow is self-hosted and can be run locally or on a server. See the [MLFlow documentation](https://mlflow.org/docs/latest/index.html) for details.

Use the environment variable `MLFLOW_TRACKING_URI` to set the URI of the MLFlow server. If not set the logging can not be used. An example of setting the URI to a server is and running a training command is `MLFLOW_TRACKING_URI=http://localhost:5000 python -m neural_lam.train_model --config_path <config_path> --logger mlflow`.

## Train Models
Models can be trained using `python -m neural_lam.train_model --config_path <config_path>`.
Run `python neural_lam.train_model --help` for a full list of training options.
A few of the key ones are outlined below:

* `--config_path`: Path to the configuration for neural-lam (for example in `data/myexperiment/config.yaml`).
* `--model`: Which model to train
* `--graph`: Which graph to use with the model
* `--epochs`: Number of epochs to train for
* `--processor_layers`: Number of GNN layers to use in the processing part of the model
* `--ar_steps_train`: Number of time steps to unroll for when making predictions and computing the loss
* `--ar_steps_eval`: Number of time steps to unroll for during validation steps

Checkpoints of trained models are stored in the `saved_models` directory.
The implemented models are:

### Graph-LAM
This is the basic graph-based LAM model.
The encode-process-decode framework is used with a mesh graph in order to make one-step pedictions.
This model class is used both for the L1-LAM and GC-LAM models from the [paper](#graph-based-neural-weather-prediction-for-limited-area-modeling), only with different graphs.

To train 1L-LAM use
```
python -m neural_lam.train_model --model graph_lam --graph 1level ...
```

To train GC-LAM use
```
python -m neural_lam.train_model --model graph_lam --graph multiscale ...
```

### Hi-LAM
A version of Graph-LAM that uses a hierarchical mesh graph and performs sequential message passing through the hierarchy during processing.

To train Hi-LAM use
```
python -m neural_lam.train_model --model hi_lam --graph hierarchical ...
```

### Hi-LAM-Parallel
A version of Hi-LAM where all message passing in the hierarchical mesh (up, down, inter-level) is ran in parallel.
Not included in the paper as initial experiments showed worse results than Hi-LAM, but could be interesting to try in more settings.

To train Hi-LAM-Parallel use
```
python -m neural_lam.train_model --model hi_lam_parallel --graph hierarchical ...
```

Checkpoint files for our models trained on the MEPS data are available upon request.

### High Performance Computing

The training script can be run on a cluster with multiple GPU-nodes. Neural LAM is set up to use PyTorch Lightning's `DDP` backend for distributed training.
The code can be used on systems both with and without slurm. If the cluster has multiple nodes, set the `--num_nodes` argument accordingly.

Using SLURM, the job can be started with `sbatch slurm_job.sh` with a shell script like the following.
```
#!/bin/bash -l
#SBATCH --job-name=Neural-LAM
#SBATCH --time=24:00:00
#SBATCH --nodes=2
#SBATCH --ntasks-per-node=4
#SBATCH --gres:gpu=4
#SBATCH --partition=normal
#SBATCH --mem=444G
#SBATCH --no-requeue
#SBATCH --exclusive
#SBATCH --output=lightning_logs/neurallam_out_%j.log
#SBATCH --error=lightning_logs/neurallam_err_%j.log

# Load necessary modules or activate environment, for example:
conda activate neural-lam

srun -ul python -m neural_lam.train_model \
    --config_path /path/to/config.yaml \
    --num_nodes $SLURM_JOB_NUM_NODES
```

When using on a system without SLURM, where all GPU's are visible, it is possible to select a subset of GPU's to use for training with the `devices` cli argument, e.g. `--devices 0 1` to use the first 2 GPU's.

## Evaluate Models
Evaluation is also done using `python -m neural_lam.train_model --config_path <config-path>`, but using the `--eval` option.
Use `--eval val` to evaluate the model on the validation set and `--eval test` to evaluate on test data.
Most of the training options are also relevant for evaluation.
Some options specifically important for evaluation are:

* `--load`: Path to model checkpoint file (`.ckpt`) to load parameters from
* `--n_example_pred`: Number of example predictions to plot during evaluation.
* `--ar_steps_eval`: Number of time steps to unroll for during evaluation

**Note:** While it is technically possible to use multiple GPUs for running evaluation, this is strongly discouraged. If using multiple devices the `DistributedSampler` will replicate some samples to make sure all devices have the same batch size, meaning that evaluation metrics will be unreliable.
A possible workaround is to just use batch size 1 during evaluation.
This issue stems from PyTorch Lightning. See for example [this PR](https://github.com/Lightning-AI/torchmetrics/pull/1886) for more discussion.

# Repository Structure
Except for training and pre-processing scripts all the source code can be found in the `neural_lam` directory.
Model classes, including abstract base classes, are located in `neural_lam/models`.
Notebooks for visualization and analysis are located in `docs`.

## Format of graph directory
The `graphs` directory contains generated graph structures that can be used by different graph-based models.
The structure is shown with examples below:
```
graphs
├── graph1                                  - Directory with a graph definition
│   ├── m2m_edge_index.pt                   - Edges in mesh graph (neural_lam.create_mesh)
│   ├── g2m_edge_index.pt                   - Edges from grid to mesh (neural_lam.create_mesh)
│   ├── m2g_edge_index.pt                   - Edges from mesh to grid (neural_lam.create_mesh)
│   ├── m2m_features.pt                     - Static features of mesh edges (neural_lam.create_mesh)
│   ├── g2m_features.pt                     - Static features of grid to mesh edges (neural_lam.create_mesh)
│   ├── m2g_features.pt                     - Static features of mesh to grid edges (neural_lam.create_mesh)
│   └── mesh_features.pt                    - Static features of mesh nodes (neural_lam.create_mesh)
├── graph2
├── ...
└── graphN
```

### Mesh hierarchy format
To keep track of levels in the mesh graph, a list format is used for the files with mesh graph information.
In particular, the files
```
│   ├── m2m_edge_index.pt                   - Edges in mesh graph (neural_lam.create_mesh)
│   ├── m2m_features.pt                     - Static features of mesh edges (neural_lam.create_mesh)
│   ├── mesh_features.pt                    - Static features of mesh nodes (neural_lam.create_mesh)
```
all contain lists of length `L`, for a hierarchical mesh graph with `L` layers.
For non-hierarchical graphs `L == 1` and these are all just singly-entry lists.
Each entry in the list contains the corresponding edge set or features of that level.
Note that the first level (index 0 in these lists) corresponds to the lowest level in the hierarchy.

In addition, hierarchical mesh graphs (`L > 1`) feature a few additional files with static data:
```
├── graph1
│   ├── ...
│   ├── mesh_down_edge_index.pt             - Downward edges in mesh graph (neural_lam.create_mesh)
│   ├── mesh_up_edge_index.pt               - Upward edges in mesh graph (neural_lam.create_mesh)
│   ├── mesh_down_features.pt               - Static features of downward mesh edges (neural_lam.create_mesh)
│   ├── mesh_up_features.pt                 - Static features of upward mesh edges (neural_lam.create_mesh)
│   ├── ...
```
These files have the same list format as the ones above, but each list has length `L-1` (as these edges describe connections between levels).
Entries 0 in these lists describe edges between the lowest levels 1 and 2.

# Development and Contributing
Any push or Pull-Request to the main branch will trigger a selection of pre-commit hooks.
These hooks will run a series of checks on the code, like formatting and linting.
If any of these checks fail the push or PR will be rejected.
To test whether your code passes these checks before pushing, run
``` bash
pre-commit run --all-files
```
from the root directory of the repository.

Furthermore, all tests in the ```tests``` directory will be run upon pushing changes by a github action. Failure in any of the tests will also reject the push/PR.

# Contact
If you are interested in machine learning models for LAM, have questions about the implementation or ideas for extending it, feel free to get in touch.
There is an open [mllam slack channel](https://join.slack.com/t/ml-lam/shared_invite/zt-2t112zvm8-Vt6aBvhX7nYa6Kbj_LkCBQ) that anyone can join (after following the link you have to request to join, this is to avoid spam bots).
You can also open a github issue on this page.<|MERGE_RESOLUTION|>--- conflicted
+++ resolved
@@ -280,16 +280,9 @@
 it quite easily could be adapted to work with numpy-based weather
 forecast/analysis files in future.
 
-<<<<<<< HEAD
 The full MEPS dataset is available for download [here](https://nextcloud.liu.se/s/meps). See instructions in the file `README.txt` for how to download and extract the full dataset.
-=======
-The full MEPS dataset can be shared with other researchers on request, contact us for this.
-A tiny subset of the data (named `meps_example`) is available in
-`example_data.zip`, which can be downloaded from
-[here](https://drive.google.com/drive/folders/1N6ZT_mkfbdVloVsNs9T5YOrMtxd3jG-j?usp=sharing).
->>>>>>> 2fbb8314
-
-A tiny subset of the MEPS data (named `meps_example`) is also available in `example_data.zip`, which can be downloaded from [here](https://liuonline-my.sharepoint.com/:u:/g/personal/joeos82_liu_se/EaUUq6h9og1EsLwJmKAltWwB7zP2gmObe-K8pL6qGYYiGg?e=yQbFuV).
+
+A tiny subset of the MEPS data (named `meps_example`) is also available in `example_data.zip`, which can be downloaded from [here](https://drive.google.com/drive/folders/1N6ZT_mkfbdVloVsNs9T5YOrMtxd3jG-j?usp=sharing).
 Download the files and unzip in the neural-lam directory.
 Graphs used in the initial paper are also available for download at the same link (but can as easily be re-generated using `python -m neural_lam.create_graph`).
 Note that this subset is far too small to train any useful models, but all scripts can be run with it.
