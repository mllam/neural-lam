--- conflicted
+++ resolved
@@ -79,7 +79,6 @@
 We cover all the installation options in our [github actions ci/cd
 setup](.github/workflows/) which you can use as a reference.
 
-<<<<<<< HEAD
 ### From pypi.org
 
 ```
@@ -89,9 +88,6 @@
 ### From source
 
 #### Using `pdm`
-=======
-## Using `pdm`
->>>>>>> ada9c164
 
 1. Clone this repository and navigate to the root directory.
 2. Install `pdm` if you don't have it installed on your system (either with `pip install pdm` or [following the install instructions](https://pdm-project.org/latest/#installation)).
@@ -100,11 +96,7 @@
 4. Install a specific version of `torch` with `pdm run python -m pip install torch --index-url https://download.pytorch.org/whl/cpu` for a CPU-only version or `pdm run python -m pip install torch --index-url https://download.pytorch.org/whl/cu111` for CUDA 11.1 support (you can find the correct URL for the variant you want on [PyTorch webpage](https://pytorch.org/get-started/locally/)).
 5. Install the dependencies with `pdm install` (by default this in include the). If you will be developing `neural-lam` we recommend to install the development dependencies with `pdm install --group dev`. By default `pdm` installs the `neural-lam` package in editable mode, so you can make changes to the code and see the effects immediately.
 
-<<<<<<< HEAD
 #### Using `pip`
-=======
-## Using `pip`
->>>>>>> ada9c164
 
 1. Clone this repository and navigate to the root directory.
 > If you are happy using the latest version of `torch` with GPU support (expecting the latest version of CUDA is installed on your system) you can skip to step 3.
