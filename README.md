--- conflicted
+++ resolved
@@ -126,18 +126,10 @@
 1. Clone this repository and navigate to the root directory.
 > If you are happy using the latest version of `torch` with GPU support (expecting the latest version of CUDA is installed on your system) you can skip to step 3.
 2. Install a specific version of `torch` with `python -m pip install torch --index-url https://download.pytorch.org/whl/cpu` for a CPU-only version or `python -m pip install torch --index-url https://download.pytorch.org/whl/cu111` for CUDA 11.1 support (you can find the correct URL for the variant you want on [PyTorch webpage](https://pytorch.org/get-started/locally/)).
-<<<<<<< HEAD
-3. Install the dependencies with `python -m pip install .`. If you will be developing `neural-lam` we recommend to install in editable mode with `python -m pip install -e .` so you can make changes to the code and see the effects immediately. The development dependencies to install are listed in `pyproject.toml`.
-
-
-For each of these three datastore implementations there is a section below detailing how to use them.
-
-support both input data in `.npy`-file format (introduced in `v0.1.0`)
-=======
 3. Install the dependencies with `python -m pip install .`. If you will be developing `neural-lam` we recommend to install in editable mode and install the development dependencies with `python -m pip install -e ".[dev]"` so you can make changes to the code and see the effects immediately.
->>>>>>> 4969f92a
-
-
+
+
+## Data
 Datasets should be stored in a directory called `data`.
 See the [repository format section](#format-of-data-directory) for details on the directory structure.
 
