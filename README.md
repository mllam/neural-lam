--- conflicted
+++ resolved
@@ -58,17 +58,6 @@
 Below follows instructions on how to use Neural-LAM to train and evaluate models.
 
 ## Installation
-<<<<<<< HEAD
-
-The dependencies in `neural-lam` is handled with [pdm](https://pdm.fming.dev/), but you can still install `neural-lam` directly with pip if you prefer. The benefits of using `pdm` are that [pyproject.toml](pyproject.toml) is automatically updated when you add/remove dependencies (with `pdm add <package_name>` or `pdm remove <package_name`).
-
-### Installing with pdm
-
-### Installing with pip
-
-Follow the steps below to create the necessary python environment.
-=======
->>>>>>> c8ae8294
 
 When installing `neural-lam` you have a choice of either installing with
 directly `pip` or using the `pdm` package manager.
