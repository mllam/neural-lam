[project]
name = "neural-lam"
dynamic = ["version"]
description = "LAM-based data-driven forecasting"
authors = [
    { name = "Joel Oskarsson", email = "joel.oskarsson@liu.se" },
    { name = "Simon Adamov", email = "Simon.Adamov@meteoswiss.ch" },
    { name = "Leif Denby", email = "lcd@dmi.dk" },
    { name = "Simon Kamuk Christiansen", email = "skc@dmi.dk" },
    { name = "Kasper Hintz", email = "kah@dmi.dk" },
    { name = "Erik Larsson", email = "erik.larsson@liu.se" },
]

# PEP 621 project metadata
# See https://www.python.org/dev/peps/pep-0621/
dependencies = [
    "numpy>=1.24.2",
    "wandb>=0.13.10",
    "scipy>=1.10.0",
    "pytorch-lightning>=2.0.3",
    "shapely>=2.0.1",
    "networkx>=3.0",
    "Cartopy>=0.22.0",
    "pyproj>=3.4.1",
    "tueplots>=0.0.8",
    "matplotlib>=3.7.0",
    "plotly>=5.15.0",
    "torch>=2.3.0",
    "torch-geometric==2.3.1",
    "parse>=1.20.2",
    "dataclass-wizard<0.31.0",
    "mlflow>=2.16.2",
    "boto3>=1.35.32",
    "pynvml>=12.0.0",
    "cf-xarray>=0.9.4",
    "mllam-data-prep",
]
requires-python = ">=3.9"

[project.optional-dependencies]
dev = [
    "pre-commit>=3.8.0",
    "pytest>=8.3.2",
    "pooch>=1.8.2",
    "pytest-dependency>=0.6.0",
]

[tool.setuptools]
py-modules = ["neural_lam"]

[tool.black]
line-length = 80

[tool.isort]
default_section = "THIRDPARTY"
profile = "black"
# Headings
import_heading_stdlib = "Standard library"
import_heading_thirdparty = "Third-party"
import_heading_firstparty = "First-party"
import_heading_localfolder = "Local"
# Known modules to avoid misclassification
known_standard_library = [
    # Add standard library modules that may be misclassified by isort
]
known_third_party = [
    # Add third-party modules that may be misclassified by isort
    "wandb",
]
known_first_party = [
    # Add first-party modules that may be misclassified by isort
    "neural_lam",
]
line_length = 80

[tool.flake8]
max-line-length = 80
ignore = [
    "E203", # Allow whitespace before ':' (https://github.com/PyCQA/pycodestyle/issues/373)
    "I002", # Don't check for isort configuration
    "W503", # Allow line break before binary operator (PEP 8-compatible)
]
per-file-ignores = [
    "__init__.py: F401", # Allow unused imports
]

[tool.codespell]
skip = "requirements/*"

# Pylint config
[tool.pylint]
ignore = [
    "create_mesh.py", # Disable linting for now, as major rework is planned/expected
]
# Temporary fix for import neural_lam statements until set up as proper package
init-hook = 'import sys; sys.path.append(".")'
[tool.pylint.TYPECHECK]
generated-members = ["numpy.*", "torch.*"]
[tool.pylint.'MESSAGES CONTROL']
disable = [
    "C0114", # 'missing-module-docstring', Do not require module docstrings
    "R0901", # 'too-many-ancestors', Allow many layers of sub-classing
    "R0902", # 'too-many-instance-attribtes', Allow many attributes
    "R0913", # 'too-many-arguments', Allow many function arguments
    "R0914", # 'too-many-locals', Allow many local variables
    "W0223", # 'abstract-method', Subclasses do not have to override all abstract methods
]
[tool.pylint.DESIGN]
max-statements = 100 # Allow for some more involved functions
[tool.pylint.IMPORTS]
allow-any-import-level = "neural_lam"
[tool.pylint.SIMILARITIES]
min-similarity-lines = 10


[tool.pdm.version]
source = "scm"
fallback_version = "0.0.0"

<<<<<<< HEAD
[tool.uv.sources]
mllam-data-prep = { git = "https://github.com/leifdenby/mllam-data-prep", rev = "feat/inference-cli-args" }

=======
>>>>>>> ada9c164
[build-system]
requires = ["pdm-backend"]
build-backend = "pdm.backend"<|MERGE_RESOLUTION|>--- conflicted
+++ resolved
@@ -117,12 +117,9 @@
 source = "scm"
 fallback_version = "0.0.0"
 
-<<<<<<< HEAD
 [tool.uv.sources]
 mllam-data-prep = { git = "https://github.com/leifdenby/mllam-data-prep", rev = "feat/inference-cli-args" }
 
-=======
->>>>>>> ada9c164
 [build-system]
 requires = ["pdm-backend"]
 build-backend = "pdm.backend"