--- conflicted
+++ resolved
@@ -30,11 +30,5 @@
 export OMP_NUM_THREADS=16
 
 # Run the script with torchrun
-<<<<<<< HEAD
 srun -ul --gpus-per-task=1 python train_model.py --dataset "cosmo" --val_interval 2 \
     --epochs 2 --n_workers 6 --batch_size 8 --subset_ds 1
-=======
-srun -ul --gpus-per-task=1 python train_model.py \
-    --dataset "cosmo" --val_interval 20 --epochs 140 --n_workers 4 --batch_size 3 \
-    --load wandb/run-20240105_085036-ie0v7gzf/files/latest-v1.ckpt --resume_opt_sched 0
->>>>>>> 4a294f4d
