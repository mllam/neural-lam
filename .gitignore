--- conflicted
+++ resolved
@@ -75,15 +75,13 @@
 
 # Coc configuration directory
 .vim
-<<<<<<< HEAD
 .vscode
 
 # macos
 .DS_Store
-=======
 
 # pdm (https://pdm-project.org/en/stable/)
 .pdm-python
+
 # exclude pdm.lock file so that both cpu and gpu versions of torch will be accepted by pdm
-pdm.lock
->>>>>>> bcec4727
+pdm.lock