<<<<<<< HEAD
import os
from argparse import ArgumentParser

=======
# Standard library
import os
from argparse import ArgumentParser

# Third-party
>>>>>>> 1cddf09f
import matplotlib
import matplotlib.pyplot as plt
import networkx
import numpy as np
import scipy.spatial
import torch
import torch_geometric as pyg
from torch_geometric.utils.convert import from_networkx

<<<<<<< HEAD
from neural_lam import constants

def plot_graph(graph, title=None):
    fig, axis = plt.subplots(dpi=200) # W,H
=======

def plot_graph(graph, title=None):
    fig, axis = plt.subplots(figsize=(8, 8), dpi=200)  # W,H
>>>>>>> 1cddf09f
    edge_index = graph.edge_index
    pos = graph.pos

    # Fix for re-indexed edge indices only containing mesh nodes at
    # higher levels in hierarchy
    edge_index = edge_index - edge_index.min()

    if pyg.utils.is_undirected(edge_index):
        # Keep only 1 direction of edge_index
<<<<<<< HEAD
        edge_index = edge_index[:, edge_index[0] < edge_index[1]] # (2, M/2)
    # TODO: indicate direction of directed edges

    # Move all to cpu and numpy, compute (in)-degrees
    # Flatten the edge_index to consider both source and target nodes
    flattened_edge_index = edge_index.flatten()
    # Calculate degrees by counting occurrences of each node index
    degrees = np.bincount(flattened_edge_index, minlength=pos.shape[0])
=======
        edge_index = edge_index[:, edge_index[0] < edge_index[1]]  # (2, M/2)
    # TODO: indicate direction of directed edges

    # Move all to cpu and numpy, compute (in)-degrees
    degrees = (
        pyg.utils.degree(edge_index[1], num_nodes=pos.shape[0]).cpu().numpy()
    )
>>>>>>> 1cddf09f
    edge_index = edge_index.cpu().numpy()
    pos = pos.cpu().numpy()

    # Plot edges
    from_pos = pos[edge_index[0]]  # (M/2, 2)
    to_pos = pos[edge_index[1]]  # (M/2, 2)
    edge_lines = np.stack((from_pos, to_pos), axis=1)
<<<<<<< HEAD
    axis.add_collection(matplotlib.collections.LineCollection(edge_lines, lw=0.4,
                                                            colors="black", zorder=1))
=======
    axis.add_collection(
        matplotlib.collections.LineCollection(
            edge_lines, lw=0.4, colors="black", zorder=1
        )
    )
>>>>>>> 1cddf09f

    # Plot nodes
    node_scatter = axis.scatter(
        pos[:, 0],
        pos[:, 1],
<<<<<<< HEAD
        c=degrees, s=3, marker="o", zorder=2, cmap="viridis", clim=None)
=======
        c=degrees,
        s=3,
        marker="o",
        zorder=2,
        cmap="viridis",
        clim=None,
    )
>>>>>>> 1cddf09f

    plt.colorbar(node_scatter, aspect=50)

    margin = 0.5
    axis.set_xlim(left=0-margin, right=constants.grid_shape[0] + margin)
    axis.set_ylim(bottom=0-margin, top=constants.grid_shape[1] + margin)

    if title is not None:
        axis.set_title(title)

    return fig, axis


def sort_nodes_internally(nx_graph):
    # For some reason the networkx .nodes() return list can not be sorted,
    # but this is the ordering used by pyg when converting.
    # This function fixes this.
    H = networkx.DiGraph()
    H.add_nodes_from(sorted(nx_graph.nodes(data=True)))
    H.add_edges_from(nx_graph.edges(data=True))
    return H


def save_edges(graph, name, base_path):
<<<<<<< HEAD
    torch.save(graph.edge_index, os.path.join(base_path, f"{name}_edge_index.pt"))
    edge_features = torch.cat((graph.len.unsqueeze(1), graph.vdiff),
                              dim=1).to(torch.float32)  # Save as float32
=======
    torch.save(
        graph.edge_index, os.path.join(base_path, f"{name}_edge_index.pt")
    )
    edge_features = torch.cat((graph.len.unsqueeze(1), graph.vdiff), dim=1).to(
        torch.float32
    )  # Save as float32
>>>>>>> 1cddf09f
    torch.save(edge_features, os.path.join(base_path, f"{name}_features.pt"))


def save_edges_list(graphs, name, base_path):
<<<<<<< HEAD
    torch.save([graph.edge_index for graph in graphs],
               os.path.join(base_path, f"{name}_edge_index.pt"))
    edge_features = [
        torch.cat(
            (graph.len.unsqueeze(1), graph.vdiff), dim=1).to(
            torch.float32) for graph in graphs]  # Save as float32
=======
    torch.save(
        [graph.edge_index for graph in graphs],
        os.path.join(base_path, f"{name}_edge_index.pt"),
    )
    edge_features = [
        torch.cat((graph.len.unsqueeze(1), graph.vdiff), dim=1).to(
            torch.float32
        )
        for graph in graphs
    ]  # Save as float32
>>>>>>> 1cddf09f
    torch.save(edge_features, os.path.join(base_path, f"{name}_features.pt"))


def from_networkx_with_start_index(nx_graph, start_index):
    pyg_graph = from_networkx(nx_graph)
    pyg_graph.edge_index += start_index
    return pyg_graph


def mk_2d_graph(xy, nx, ny):
    xm, xM = np.amin(xy[0][0, :]), np.amax(xy[0][0, :])
    ym, yM = np.amin(xy[1][:, 0]), np.amax(xy[1][:, 0])

    # avoid nodes on border
    dx = (xM - xm) / nx
    dy = (yM - ym) / ny
    lx = np.linspace(xm + dx / 2, xM - dx / 2, nx)
    ly = np.linspace(ym + dy / 2, yM - dy / 2, ny)

    mg = np.meshgrid(lx, ly)
    g = networkx.grid_2d_graph(len(ly), len(lx))

    for node in g.nodes:
<<<<<<< HEAD
        g.nodes[node]['pos'] = np.array([mg[0][node], mg[1][node]])

    # add diagonal edges
    g.add_edges_from([
        ((x, y), (x + 1, y + 1))
        for x in range(nx - 1)
        for y in range(ny - 1)
    ] + [
        ((x + 1, y), (x, y + 1))
        for x in range(nx - 1)
        for y in range(ny - 1)
    ])

    # turn into directed graph
    dg = networkx.DiGraph(g)
    for (u, v) in g.edges():
        d = np.sqrt(np.sum((g.nodes[u]['pos'] - g.nodes[v]['pos'])**2))
        dg.edges[u, v]['len'] = d
        dg.edges[u, v]['vdiff'] = g.nodes[u]['pos'] - g.nodes[v]['pos']
        dg.add_edge(v, u)
        dg.edges[v, u]['len'] = d
        dg.edges[v, u]['vdiff'] = g.nodes[v]['pos'] - g.nodes[u]['pos']
=======
        g.nodes[node]["pos"] = np.array([mg[0][node], mg[1][node]])

    # add diagonal edges
    g.add_edges_from(
        [((x, y), (x + 1, y + 1)) for x in range(nx - 1) for y in range(ny - 1)]
        + [
            ((x + 1, y), (x, y + 1))
            for x in range(nx - 1)
            for y in range(ny - 1)
        ]
    )

    # turn into directed graph
    dg = networkx.DiGraph(g)
    for u, v in g.edges():
        d = np.sqrt(np.sum((g.nodes[u]["pos"] - g.nodes[v]["pos"]) ** 2))
        dg.edges[u, v]["len"] = d
        dg.edges[u, v]["vdiff"] = g.nodes[u]["pos"] - g.nodes[v]["pos"]
        dg.add_edge(v, u)
        dg.edges[v, u]["len"] = d
        dg.edges[v, u]["vdiff"] = g.nodes[v]["pos"] - g.nodes[u]["pos"]
>>>>>>> 1cddf09f

    return dg


def prepend_node_index(graph, new_index):
    # Relabel node indices in graph, insert (graph_level, i, j)
    ijk = [tuple((new_index,) + x) for x in graph.nodes]
    to_mapping = dict(zip(graph.nodes, ijk))
    return networkx.relabel_nodes(graph, to_mapping, copy=True)


def main():
<<<<<<< HEAD
    parser = ArgumentParser(description='Graph genreation arguments')
    parser.add_argument(
        '--dataset', type=str, default="meps_example",
        help='Dataset to load grid point coordinates from (default: meps_example)')
    parser.add_argument('--graph', type=str, default="multiscale",
                        help='Name to save graph as (default: multiscale)')
    parser.add_argument(
        '--plot', type=int, default=0,
        help='If graphs should be plotted during generation (default: 0 (false))')
    parser.add_argument('--levels', type=int,
                        help='Limit multi-scale mesh to given number of levels, '
                        'from bottom up (default: None (no limit))')
    parser.add_argument('--hierarchical', type=int, default=0,
                        help='Generate hierarchical mesh graph (default: 0, no)')
=======
    parser = ArgumentParser(description="Graph generation arguments")
    parser.add_argument(
        "--dataset",
        type=str,
        default="meps_example",
        help="Dataset to load grid point coordinates from "
        "(default: meps_example)",
    )
    parser.add_argument(
        "--graph",
        type=str,
        default="multiscale",
        help="Name to save graph as (default: multiscale)",
    )
    parser.add_argument(
        "--plot",
        type=int,
        default=0,
        help="If graphs should be plotted during generation "
        "(default: 0 (false))",
    )
    parser.add_argument(
        "--levels",
        type=int,
        help="Limit multi-scale mesh to given number of levels, "
        "from bottom up (default: None (no limit))",
    )
    parser.add_argument(
        "--hierarchical",
        type=int,
        default=0,
        help="Generate hierarchical mesh graph (default: 0, no)",
    )
>>>>>>> 1cddf09f
    args = parser.parse_args()

    # Load grid positions
    static_dir_path = os.path.join("data", args.dataset, "static")
    graph_dir_path = os.path.join("graphs", args.graph)
    os.makedirs(graph_dir_path, exist_ok=True)

    xy = np.load(os.path.join(static_dir_path, "nwp_xy.npy"))

    grid_xy = torch.tensor(xy)
    pos_max = torch.max(torch.abs(grid_xy))

    #
    # Mesh
    #

    # graph geometry
<<<<<<< HEAD
    nx = constants.graph_num_children  # number of children = nx**2
=======
    nx = 3  # number of children = nx**2
>>>>>>> 1cddf09f
    nlev = int(np.log(max(xy.shape)) / np.log(nx))
    nleaf = nx**nlev  # leaves at the bottom = nleaf**2

    mesh_levels = nlev - 1
    if args.levels:
        # Limit the levels in mesh graph
        mesh_levels = min(mesh_levels, args.levels)

    print(f"nlev: {nlev}, nleaf: {nleaf}, mesh_levels: {mesh_levels}")

    # multi resolution tree levels
    G = []
    for lev in range(1, mesh_levels + 1):
        n = int(nleaf / (nx**lev))
        g = mk_2d_graph(xy, n, n)
        if args.plot:
            plot_graph(from_networkx(g), title=f"Mesh graph, level {lev}")
            # save figure
            plt.savefig(os.path.join(graph_dir_path, f"mesh_graph_{lev}.png"))

        G.append(g)

    if args.hierarchical:
        # Relabel nodes of each level with level index first
        G = [
            prepend_node_index(graph, level_i)
            for level_i, graph in enumerate(G)
        ]

        num_nodes_level = np.array([len(g_level.nodes) for g_level in G])
        # First node index in each level in the hierarchical graph
        first_index_level = np.concatenate(
            (np.zeros(1, dtype=int), np.cumsum(num_nodes_level[:-1]))
        )

        # Create inter-level mesh edges
        up_graphs = []
        down_graphs = []
        for from_level, to_level, G_from, G_to, start_index in zip(
<<<<<<< HEAD
                range(1, mesh_levels),
                range(0, mesh_levels - 1),
                G[1:],
                G[:-1],
                first_index_level[:mesh_levels - 1]):

=======
            range(1, mesh_levels),
            range(0, mesh_levels - 1),
            G[1:],
            G[:-1],
            first_index_level[: mesh_levels - 1],
        ):
>>>>>>> 1cddf09f
            # start out from graph at from level
            G_down = G_from.copy()
            G_down.clear_edges()
            G_down = networkx.DiGraph(G_down)

            # Add nodes of to level
            G_down.add_nodes_from(G_to.nodes(data=True))

            # build kd tree for mesh point pos
            # order in vm should be same as in vm_xy
            v_to_list = list(G_to.nodes)
            v_from_list = list(G_from.nodes)
            v_from_xy = np.array([xy for _, xy in G_from.nodes.data("pos")])
            kdt_m = scipy.spatial.KDTree(v_from_xy)

            # add edges from mesh to grid
            for v in v_to_list:
                # find 1(?) nearest neighbours (index to vm_xy)
                neigh_idx = kdt_m.query(G_down.nodes[v]["pos"], 1)[1]
                u = v_from_list[neigh_idx]

                # add edge from mesh to grid
                G_down.add_edge(u, v)
                d = np.sqrt(
                    np.sum(
<<<<<<< HEAD
                        (G_down.nodes[u]['pos'] -
                         G_down.nodes[v]['pos'])**2))
                G_down.edges[u, v]['len'] = d
                G_down.edges[u,
                             v]['vdiff'] = G_down.nodes[u]['pos'] - G_down.nodes[v]['pos']

            # relabel nodes to integers (sorted)
            G_down_int = networkx.convert_node_labels_to_integers(
                G_down, first_label=start_index, ordering='sorted')  # Issue with sorting here
=======
                        (G_down.nodes[u]["pos"] - G_down.nodes[v]["pos"]) ** 2
                    )
                )
                G_down.edges[u, v]["len"] = d
                G_down.edges[u, v]["vdiff"] = (
                    G_down.nodes[u]["pos"] - G_down.nodes[v]["pos"]
                )

            # relabel nodes to integers (sorted)
            G_down_int = networkx.convert_node_labels_to_integers(
                G_down, first_label=start_index, ordering="sorted"
            )  # Issue with sorting here
>>>>>>> 1cddf09f
            G_down_int = sort_nodes_internally(G_down_int)
            pyg_down = from_networkx_with_start_index(G_down_int, start_index)

            # Create up graph, invert downwards edges
<<<<<<< HEAD
            up_edges = torch.stack((pyg_down.edge_index[1], pyg_down.edge_index[0]),
                                   dim=0)
=======
            up_edges = torch.stack(
                (pyg_down.edge_index[1], pyg_down.edge_index[0]), dim=0
            )
>>>>>>> 1cddf09f
            pyg_up = pyg_down.clone()
            pyg_up.edge_index = up_edges

            up_graphs.append(pyg_up)
            down_graphs.append(pyg_down)

            if args.plot:
<<<<<<< HEAD
                plot_graph(pyg_down, title=f"Down graph, {from_level} -> {to_level}")
                plt.savefig(
                    os.path.join(
                        graph_dir_path,
                        f"mesh_down_graph_{from_level}.png"))

                plot_graph(pyg_down, title=f"Up graph, {to_level} -> {from_level}")
                plt.savefig(
                    os.path.join(
                        graph_dir_path,
                        f"mesh_up_graph_{to_level}.png"))
=======
                plot_graph(
                    pyg_down, title=f"Down graph, {from_level} -> {to_level}"
                )
                plt.show()

                plot_graph(
                    pyg_down, title=f"Up graph, {to_level} -> {from_level}"
                )
                plt.show()
>>>>>>> 1cddf09f

        # Save up and down edges
        save_edges_list(up_graphs, "mesh_up", graph_dir_path)
        save_edges_list(down_graphs, "mesh_down", graph_dir_path)

        # Extract intra-level edges for m2m
        m2m_graphs = [
            from_networkx_with_start_index(
                networkx.convert_node_labels_to_integers(
<<<<<<< HEAD
                    level_graph, first_label=start_index, ordering='sorted'),
                start_index) for level_graph, start_index in zip(
                G, first_index_level)]
=======
                    level_graph, first_label=start_index, ordering="sorted"
                ),
                start_index,
            )
            for level_graph, start_index in zip(G, first_index_level)
        ]
>>>>>>> 1cddf09f

        mesh_pos = [graph.pos.to(torch.float32) for graph in m2m_graphs]

        # For use in g2m and m2g
        G_bottom_mesh = G[0]

        joint_mesh_graph = networkx.union_all([graph for graph in G])
        all_mesh_nodes = joint_mesh_graph.nodes(data=True)

    else:
        # combine all levels to one graph
        G_tot = G[0]
        for lev in range(1, len(G)):
            nodes = list(G[lev - 1].nodes)
            n = int(np.sqrt(len(nodes)))
<<<<<<< HEAD
            ij = np.array(nodes).reshape(
                (n, n, 2))[
                1:: nx, 1:: nx, :].reshape(
                int(n / nx) ** 2, 2)
=======
            ij = (
                np.array(nodes)
                .reshape((n, n, 2))[1::nx, 1::nx, :]
                .reshape(int(n / nx) ** 2, 2)
            )
>>>>>>> 1cddf09f
            ij = [tuple(x) for x in ij]
            G[lev] = networkx.relabel_nodes(G[lev], dict(zip(G[lev].nodes, ij)))
            G_tot = networkx.compose(G_tot, G[lev])

        # Relabel mesh nodes to start with 0
        G_tot = prepend_node_index(G_tot, 0)

        # relabel nodes to integers (sorted)
<<<<<<< HEAD
        G_int = networkx.convert_node_labels_to_integers(G_tot, first_label=0,
                                                         ordering='sorted')
=======
        G_int = networkx.convert_node_labels_to_integers(
            G_tot, first_label=0, ordering="sorted"
        )
>>>>>>> 1cddf09f

        # Graph to use in g2m and m2g
        G_bottom_mesh = G_tot
        all_mesh_nodes = G_tot.nodes(data=True)

        # export the nx graph to PyTorch geometric
        pyg_m2m = from_networkx(G_int)
        m2m_graphs = [pyg_m2m]
        mesh_pos = [pyg_m2m.pos.to(torch.float32)]

        if args.plot:
            plot_graph(pyg_m2m, title="Mesh-to-mesh")
            plt.savefig(os.path.join(graph_dir_path, "mesh_graph.png"))

    # Save m2m edges
    save_edges_list(m2m_graphs, "m2m", graph_dir_path)

    # Divide mesh node pos by max coordinate of grid cell
    mesh_pos = [pos / pos_max for pos in mesh_pos]

    # Save mesh positions
<<<<<<< HEAD
    torch.save(mesh_pos, os.path.join(graph_dir_path,
                                      "mesh_features.pt"))  # mesh pos, in float32
=======
    torch.save(
        mesh_pos, os.path.join(graph_dir_path, "mesh_features.pt")
    )  # mesh pos, in float32
>>>>>>> 1cddf09f

    #
    # Grid2Mesh
    #

    # radius within which grid nodes are associated with a mesh node
    # (in terms of mesh distance)
    DM_SCALE = 0.67

    # mesh nodes on lowest level
    vm = G_bottom_mesh.nodes
    vm_xy = np.array([xy for _, xy in vm.data("pos")])
    # distance between mesh nodes
<<<<<<< HEAD
    dm = np.sqrt(np.sum((vm.data('pos')[(0, 1, 0)] - vm.data('pos')[(0, 0, 0)])**2))
=======
    dm = np.sqrt(
        np.sum((vm.data("pos")[(0, 1, 0)] - vm.data("pos")[(0, 0, 0)]) ** 2)
    )
>>>>>>> 1cddf09f

    # grid nodes
    Ny, Nx = xy.shape[1:]

    G_grid = networkx.grid_2d_graph(Ny, Nx)
    G_grid.clear_edges()

    # vg features (only pos introduced here)
    for node in G_grid.nodes:
        # pos is in feature but here explicit for convenience
<<<<<<< HEAD
        G_grid.nodes[node]['pos'] = np.array([xy[0][node], xy[1][node]])
=======
        G_grid.nodes[node]["pos"] = np.array([xy[0][node], xy[1][node]])
>>>>>>> 1cddf09f

    # add 1000 to node key to separate grid nodes (1000,i,j) from mesh nodes
    # (i,j) and impose sorting order such that vm are the first nodes
    G_grid = prepend_node_index(G_grid, 1000)

    # build kd tree for grid point pos
    # order in vg_list should be same as in vg_xy
    vg_list = list(G_grid.nodes)
    vg_xy = np.array([[xy[0][node[1:]], xy[1][node[1:]]] for node in vg_list])
    kdt_g = scipy.spatial.KDTree(vg_xy)

    # now add (all) mesh nodes, include features (pos)
    G_grid.add_nodes_from(all_mesh_nodes)

    # Re-create graph with sorted node indices
    # Need to do sorting of nodes this way for indices to map correctly to pyg
    G_g2m = networkx.Graph()
    G_g2m.add_nodes_from(sorted(G_grid.nodes(data=True)))

    # turn into directed graph
    G_g2m = networkx.DiGraph(G_g2m)

    # add edges
    for v in vm:
        # find neighbours (index to vg_xy)
<<<<<<< HEAD
        neigh_idxs = kdt_g.query_ball_point(vm[v]['pos'], dm * DM_SCALE)
=======
        neigh_idxs = kdt_g.query_ball_point(vm[v]["pos"], dm * DM_SCALE)
>>>>>>> 1cddf09f
        for i in neigh_idxs:
            u = vg_list[i]
            # add edge from grid to mesh
            G_g2m.add_edge(u, v)
<<<<<<< HEAD
            d = np.sqrt(np.sum((G_g2m.nodes[u]['pos'] - G_g2m.nodes[v]['pos'])**2))
            G_g2m.edges[u, v]['len'] = d
            G_g2m.edges[u, v]['vdiff'] = G_g2m.nodes[u]['pos'] - G_g2m.nodes[v]['pos']
=======
            d = np.sqrt(
                np.sum((G_g2m.nodes[u]["pos"] - G_g2m.nodes[v]["pos"]) ** 2)
            )
            G_g2m.edges[u, v]["len"] = d
            G_g2m.edges[u, v]["vdiff"] = (
                G_g2m.nodes[u]["pos"] - G_g2m.nodes[v]["pos"]
            )
>>>>>>> 1cddf09f

    pyg_g2m = from_networkx(G_g2m)

    if args.plot:
        plot_graph(pyg_g2m, title="Grid-to-mesh")
        plt.savefig(os.path.join(graph_dir_path, "grid_to_mesh.png"))

    #
    # Mesh2Grid
    #

    # start out from Grid2Mesh and then replace edges
    G_m2g = G_g2m.copy()
    G_m2g.clear_edges()

    # build kd tree for mesh point pos
    # order in vm should be same as in vm_xy
    vm_list = list(vm)
    kdt_m = scipy.spatial.KDTree(vm_xy)

    # add edges from mesh to grid
    for v in vg_list:
        # find 4 nearest neighbours (index to vm_xy)
        neigh_idxs = kdt_m.query(G_m2g.nodes[v]["pos"], 4)[1]
        for i in neigh_idxs:
            u = vm_list[i]
            # add edge from mesh to grid
            G_m2g.add_edge(u, v)
<<<<<<< HEAD
            d = np.sqrt(np.sum((G_m2g.nodes[u]['pos'] - G_m2g.nodes[v]['pos'])**2))
            G_m2g.edges[u, v]['len'] = d
            G_m2g.edges[u, v]['vdiff'] = G_m2g.nodes[u]['pos'] - G_m2g.nodes[v]['pos']

    # relabel nodes to integers (sorted)
    G_m2g_int = networkx.convert_node_labels_to_integers(G_m2g, first_label=0,
                                                         ordering='sorted')
=======
            d = np.sqrt(
                np.sum((G_m2g.nodes[u]["pos"] - G_m2g.nodes[v]["pos"]) ** 2)
            )
            G_m2g.edges[u, v]["len"] = d
            G_m2g.edges[u, v]["vdiff"] = (
                G_m2g.nodes[u]["pos"] - G_m2g.nodes[v]["pos"]
            )

    # relabel nodes to integers (sorted)
    G_m2g_int = networkx.convert_node_labels_to_integers(
        G_m2g, first_label=0, ordering="sorted"
    )
>>>>>>> 1cddf09f
    pyg_m2g = from_networkx(G_m2g_int)

    if args.plot:
        plot_graph(pyg_m2g, title="Mesh-to-grid")
        plt.savefig(os.path.join(graph_dir_path, "mesh_to_grid.png"))

    # Save g2m and m2g everything
    # g2m
    save_edges(pyg_g2m, "g2m", graph_dir_path)
    # m2g
    save_edges(pyg_m2g, "m2g", graph_dir_path)


if __name__ == "__main__":
    main()<|MERGE_RESOLUTION|>--- conflicted
+++ resolved
@@ -1,14 +1,8 @@
-<<<<<<< HEAD
-import os
-from argparse import ArgumentParser
-
-=======
 # Standard library
 import os
 from argparse import ArgumentParser
 
 # Third-party
->>>>>>> 1cddf09f
 import matplotlib
 import matplotlib.pyplot as plt
 import networkx
@@ -18,16 +12,10 @@
 import torch_geometric as pyg
 from torch_geometric.utils.convert import from_networkx
 
-<<<<<<< HEAD
 from neural_lam import constants
-
-def plot_graph(graph, title=None):
-    fig, axis = plt.subplots(dpi=200) # W,H
-=======
 
 def plot_graph(graph, title=None):
     fig, axis = plt.subplots(figsize=(8, 8), dpi=200)  # W,H
->>>>>>> 1cddf09f
     edge_index = graph.edge_index
     pos = graph.pos
 
@@ -37,16 +25,6 @@
 
     if pyg.utils.is_undirected(edge_index):
         # Keep only 1 direction of edge_index
-<<<<<<< HEAD
-        edge_index = edge_index[:, edge_index[0] < edge_index[1]] # (2, M/2)
-    # TODO: indicate direction of directed edges
-
-    # Move all to cpu and numpy, compute (in)-degrees
-    # Flatten the edge_index to consider both source and target nodes
-    flattened_edge_index = edge_index.flatten()
-    # Calculate degrees by counting occurrences of each node index
-    degrees = np.bincount(flattened_edge_index, minlength=pos.shape[0])
-=======
         edge_index = edge_index[:, edge_index[0] < edge_index[1]]  # (2, M/2)
     # TODO: indicate direction of directed edges
 
@@ -54,7 +32,6 @@
     degrees = (
         pyg.utils.degree(edge_index[1], num_nodes=pos.shape[0]).cpu().numpy()
     )
->>>>>>> 1cddf09f
     edge_index = edge_index.cpu().numpy()
     pos = pos.cpu().numpy()
 
@@ -62,24 +39,16 @@
     from_pos = pos[edge_index[0]]  # (M/2, 2)
     to_pos = pos[edge_index[1]]  # (M/2, 2)
     edge_lines = np.stack((from_pos, to_pos), axis=1)
-<<<<<<< HEAD
-    axis.add_collection(matplotlib.collections.LineCollection(edge_lines, lw=0.4,
-                                                            colors="black", zorder=1))
-=======
     axis.add_collection(
         matplotlib.collections.LineCollection(
             edge_lines, lw=0.4, colors="black", zorder=1
         )
     )
->>>>>>> 1cddf09f
 
     # Plot nodes
     node_scatter = axis.scatter(
         pos[:, 0],
         pos[:, 1],
-<<<<<<< HEAD
-        c=degrees, s=3, marker="o", zorder=2, cmap="viridis", clim=None)
-=======
         c=degrees,
         s=3,
         marker="o",
@@ -87,7 +56,6 @@
         cmap="viridis",
         clim=None,
     )
->>>>>>> 1cddf09f
 
     plt.colorbar(node_scatter, aspect=50)
 
@@ -112,30 +80,16 @@
 
 
 def save_edges(graph, name, base_path):
-<<<<<<< HEAD
-    torch.save(graph.edge_index, os.path.join(base_path, f"{name}_edge_index.pt"))
-    edge_features = torch.cat((graph.len.unsqueeze(1), graph.vdiff),
-                              dim=1).to(torch.float32)  # Save as float32
-=======
     torch.save(
         graph.edge_index, os.path.join(base_path, f"{name}_edge_index.pt")
     )
     edge_features = torch.cat((graph.len.unsqueeze(1), graph.vdiff), dim=1).to(
         torch.float32
     )  # Save as float32
->>>>>>> 1cddf09f
     torch.save(edge_features, os.path.join(base_path, f"{name}_features.pt"))
 
 
 def save_edges_list(graphs, name, base_path):
-<<<<<<< HEAD
-    torch.save([graph.edge_index for graph in graphs],
-               os.path.join(base_path, f"{name}_edge_index.pt"))
-    edge_features = [
-        torch.cat(
-            (graph.len.unsqueeze(1), graph.vdiff), dim=1).to(
-            torch.float32) for graph in graphs]  # Save as float32
-=======
     torch.save(
         [graph.edge_index for graph in graphs],
         os.path.join(base_path, f"{name}_edge_index.pt"),
@@ -146,7 +100,6 @@
         )
         for graph in graphs
     ]  # Save as float32
->>>>>>> 1cddf09f
     torch.save(edge_features, os.path.join(base_path, f"{name}_features.pt"))
 
 
@@ -170,30 +123,6 @@
     g = networkx.grid_2d_graph(len(ly), len(lx))
 
     for node in g.nodes:
-<<<<<<< HEAD
-        g.nodes[node]['pos'] = np.array([mg[0][node], mg[1][node]])
-
-    # add diagonal edges
-    g.add_edges_from([
-        ((x, y), (x + 1, y + 1))
-        for x in range(nx - 1)
-        for y in range(ny - 1)
-    ] + [
-        ((x + 1, y), (x, y + 1))
-        for x in range(nx - 1)
-        for y in range(ny - 1)
-    ])
-
-    # turn into directed graph
-    dg = networkx.DiGraph(g)
-    for (u, v) in g.edges():
-        d = np.sqrt(np.sum((g.nodes[u]['pos'] - g.nodes[v]['pos'])**2))
-        dg.edges[u, v]['len'] = d
-        dg.edges[u, v]['vdiff'] = g.nodes[u]['pos'] - g.nodes[v]['pos']
-        dg.add_edge(v, u)
-        dg.edges[v, u]['len'] = d
-        dg.edges[v, u]['vdiff'] = g.nodes[v]['pos'] - g.nodes[u]['pos']
-=======
         g.nodes[node]["pos"] = np.array([mg[0][node], mg[1][node]])
 
     # add diagonal edges
@@ -215,7 +144,6 @@
         dg.add_edge(v, u)
         dg.edges[v, u]["len"] = d
         dg.edges[v, u]["vdiff"] = g.nodes[v]["pos"] - g.nodes[u]["pos"]
->>>>>>> 1cddf09f
 
     return dg
 
@@ -228,22 +156,6 @@
 
 
 def main():
-<<<<<<< HEAD
-    parser = ArgumentParser(description='Graph genreation arguments')
-    parser.add_argument(
-        '--dataset', type=str, default="meps_example",
-        help='Dataset to load grid point coordinates from (default: meps_example)')
-    parser.add_argument('--graph', type=str, default="multiscale",
-                        help='Name to save graph as (default: multiscale)')
-    parser.add_argument(
-        '--plot', type=int, default=0,
-        help='If graphs should be plotted during generation (default: 0 (false))')
-    parser.add_argument('--levels', type=int,
-                        help='Limit multi-scale mesh to given number of levels, '
-                        'from bottom up (default: None (no limit))')
-    parser.add_argument('--hierarchical', type=int, default=0,
-                        help='Generate hierarchical mesh graph (default: 0, no)')
-=======
     parser = ArgumentParser(description="Graph generation arguments")
     parser.add_argument(
         "--dataset",
@@ -277,7 +189,6 @@
         default=0,
         help="Generate hierarchical mesh graph (default: 0, no)",
     )
->>>>>>> 1cddf09f
     args = parser.parse_args()
 
     # Load grid positions
@@ -295,14 +206,11 @@
     #
 
     # graph geometry
-<<<<<<< HEAD
     nx = constants.graph_num_children  # number of children = nx**2
-=======
-    nx = 3  # number of children = nx**2
->>>>>>> 1cddf09f
     nlev = int(np.log(max(xy.shape)) / np.log(nx))
     nleaf = nx**nlev  # leaves at the bottom = nleaf**2
 
+    mesh_levels = nlev - 1
     mesh_levels = nlev - 1
     if args.levels:
         # Limit the levels in mesh graph
@@ -312,6 +220,8 @@
 
     # multi resolution tree levels
     G = []
+    for lev in range(1, mesh_levels + 1):
+        n = int(nleaf / (nx**lev))
     for lev in range(1, mesh_levels + 1):
         n = int(nleaf / (nx**lev))
         g = mk_2d_graph(xy, n, n)
@@ -339,21 +249,12 @@
         up_graphs = []
         down_graphs = []
         for from_level, to_level, G_from, G_to, start_index in zip(
-<<<<<<< HEAD
-                range(1, mesh_levels),
-                range(0, mesh_levels - 1),
-                G[1:],
-                G[:-1],
-                first_index_level[:mesh_levels - 1]):
-
-=======
             range(1, mesh_levels),
             range(0, mesh_levels - 1),
             G[1:],
             G[:-1],
             first_index_level[: mesh_levels - 1],
         ):
->>>>>>> 1cddf09f
             # start out from graph at from level
             G_down = G_from.copy()
             G_down.clear_edges()
@@ -379,17 +280,6 @@
                 G_down.add_edge(u, v)
                 d = np.sqrt(
                     np.sum(
-<<<<<<< HEAD
-                        (G_down.nodes[u]['pos'] -
-                         G_down.nodes[v]['pos'])**2))
-                G_down.edges[u, v]['len'] = d
-                G_down.edges[u,
-                             v]['vdiff'] = G_down.nodes[u]['pos'] - G_down.nodes[v]['pos']
-
-            # relabel nodes to integers (sorted)
-            G_down_int = networkx.convert_node_labels_to_integers(
-                G_down, first_label=start_index, ordering='sorted')  # Issue with sorting here
-=======
                         (G_down.nodes[u]["pos"] - G_down.nodes[v]["pos"]) ** 2
                     )
                 )
@@ -402,19 +292,13 @@
             G_down_int = networkx.convert_node_labels_to_integers(
                 G_down, first_label=start_index, ordering="sorted"
             )  # Issue with sorting here
->>>>>>> 1cddf09f
             G_down_int = sort_nodes_internally(G_down_int)
             pyg_down = from_networkx_with_start_index(G_down_int, start_index)
 
             # Create up graph, invert downwards edges
-<<<<<<< HEAD
-            up_edges = torch.stack((pyg_down.edge_index[1], pyg_down.edge_index[0]),
-                                   dim=0)
-=======
             up_edges = torch.stack(
                 (pyg_down.edge_index[1], pyg_down.edge_index[0]), dim=0
             )
->>>>>>> 1cddf09f
             pyg_up = pyg_down.clone()
             pyg_up.edge_index = up_edges
 
@@ -422,19 +306,6 @@
             down_graphs.append(pyg_down)
 
             if args.plot:
-<<<<<<< HEAD
-                plot_graph(pyg_down, title=f"Down graph, {from_level} -> {to_level}")
-                plt.savefig(
-                    os.path.join(
-                        graph_dir_path,
-                        f"mesh_down_graph_{from_level}.png"))
-
-                plot_graph(pyg_down, title=f"Up graph, {to_level} -> {from_level}")
-                plt.savefig(
-                    os.path.join(
-                        graph_dir_path,
-                        f"mesh_up_graph_{to_level}.png"))
-=======
                 plot_graph(
                     pyg_down, title=f"Down graph, {from_level} -> {to_level}"
                 )
@@ -444,7 +315,6 @@
                     pyg_down, title=f"Up graph, {to_level} -> {from_level}"
                 )
                 plt.show()
->>>>>>> 1cddf09f
 
         # Save up and down edges
         save_edges_list(up_graphs, "mesh_up", graph_dir_path)
@@ -454,18 +324,12 @@
         m2m_graphs = [
             from_networkx_with_start_index(
                 networkx.convert_node_labels_to_integers(
-<<<<<<< HEAD
-                    level_graph, first_label=start_index, ordering='sorted'),
-                start_index) for level_graph, start_index in zip(
-                G, first_index_level)]
-=======
                     level_graph, first_label=start_index, ordering="sorted"
                 ),
                 start_index,
             )
             for level_graph, start_index in zip(G, first_index_level)
         ]
->>>>>>> 1cddf09f
 
         mesh_pos = [graph.pos.to(torch.float32) for graph in m2m_graphs]
 
@@ -481,18 +345,11 @@
         for lev in range(1, len(G)):
             nodes = list(G[lev - 1].nodes)
             n = int(np.sqrt(len(nodes)))
-<<<<<<< HEAD
-            ij = np.array(nodes).reshape(
-                (n, n, 2))[
-                1:: nx, 1:: nx, :].reshape(
-                int(n / nx) ** 2, 2)
-=======
             ij = (
                 np.array(nodes)
                 .reshape((n, n, 2))[1::nx, 1::nx, :]
                 .reshape(int(n / nx) ** 2, 2)
             )
->>>>>>> 1cddf09f
             ij = [tuple(x) for x in ij]
             G[lev] = networkx.relabel_nodes(G[lev], dict(zip(G[lev].nodes, ij)))
             G_tot = networkx.compose(G_tot, G[lev])
@@ -501,14 +358,9 @@
         G_tot = prepend_node_index(G_tot, 0)
 
         # relabel nodes to integers (sorted)
-<<<<<<< HEAD
-        G_int = networkx.convert_node_labels_to_integers(G_tot, first_label=0,
-                                                         ordering='sorted')
-=======
         G_int = networkx.convert_node_labels_to_integers(
             G_tot, first_label=0, ordering="sorted"
         )
->>>>>>> 1cddf09f
 
         # Graph to use in g2m and m2g
         G_bottom_mesh = G_tot
@@ -530,14 +382,9 @@
     mesh_pos = [pos / pos_max for pos in mesh_pos]
 
     # Save mesh positions
-<<<<<<< HEAD
-    torch.save(mesh_pos, os.path.join(graph_dir_path,
-                                      "mesh_features.pt"))  # mesh pos, in float32
-=======
     torch.save(
         mesh_pos, os.path.join(graph_dir_path, "mesh_features.pt")
     )  # mesh pos, in float32
->>>>>>> 1cddf09f
 
     #
     # Grid2Mesh
@@ -551,13 +398,9 @@
     vm = G_bottom_mesh.nodes
     vm_xy = np.array([xy for _, xy in vm.data("pos")])
     # distance between mesh nodes
-<<<<<<< HEAD
-    dm = np.sqrt(np.sum((vm.data('pos')[(0, 1, 0)] - vm.data('pos')[(0, 0, 0)])**2))
-=======
     dm = np.sqrt(
         np.sum((vm.data("pos")[(0, 1, 0)] - vm.data("pos")[(0, 0, 0)]) ** 2)
     )
->>>>>>> 1cddf09f
 
     # grid nodes
     Ny, Nx = xy.shape[1:]
@@ -568,11 +411,7 @@
     # vg features (only pos introduced here)
     for node in G_grid.nodes:
         # pos is in feature but here explicit for convenience
-<<<<<<< HEAD
-        G_grid.nodes[node]['pos'] = np.array([xy[0][node], xy[1][node]])
-=======
         G_grid.nodes[node]["pos"] = np.array([xy[0][node], xy[1][node]])
->>>>>>> 1cddf09f
 
     # add 1000 to node key to separate grid nodes (1000,i,j) from mesh nodes
     # (i,j) and impose sorting order such that vm are the first nodes
@@ -598,20 +437,11 @@
     # add edges
     for v in vm:
         # find neighbours (index to vg_xy)
-<<<<<<< HEAD
-        neigh_idxs = kdt_g.query_ball_point(vm[v]['pos'], dm * DM_SCALE)
-=======
         neigh_idxs = kdt_g.query_ball_point(vm[v]["pos"], dm * DM_SCALE)
->>>>>>> 1cddf09f
         for i in neigh_idxs:
             u = vg_list[i]
             # add edge from grid to mesh
             G_g2m.add_edge(u, v)
-<<<<<<< HEAD
-            d = np.sqrt(np.sum((G_g2m.nodes[u]['pos'] - G_g2m.nodes[v]['pos'])**2))
-            G_g2m.edges[u, v]['len'] = d
-            G_g2m.edges[u, v]['vdiff'] = G_g2m.nodes[u]['pos'] - G_g2m.nodes[v]['pos']
-=======
             d = np.sqrt(
                 np.sum((G_g2m.nodes[u]["pos"] - G_g2m.nodes[v]["pos"]) ** 2)
             )
@@ -619,7 +449,6 @@
             G_g2m.edges[u, v]["vdiff"] = (
                 G_g2m.nodes[u]["pos"] - G_g2m.nodes[v]["pos"]
             )
->>>>>>> 1cddf09f
 
     pyg_g2m = from_networkx(G_g2m)
 
@@ -648,15 +477,6 @@
             u = vm_list[i]
             # add edge from mesh to grid
             G_m2g.add_edge(u, v)
-<<<<<<< HEAD
-            d = np.sqrt(np.sum((G_m2g.nodes[u]['pos'] - G_m2g.nodes[v]['pos'])**2))
-            G_m2g.edges[u, v]['len'] = d
-            G_m2g.edges[u, v]['vdiff'] = G_m2g.nodes[u]['pos'] - G_m2g.nodes[v]['pos']
-
-    # relabel nodes to integers (sorted)
-    G_m2g_int = networkx.convert_node_labels_to_integers(G_m2g, first_label=0,
-                                                         ordering='sorted')
-=======
             d = np.sqrt(
                 np.sum((G_m2g.nodes[u]["pos"] - G_m2g.nodes[v]["pos"]) ** 2)
             )
@@ -669,7 +489,6 @@
     G_m2g_int = networkx.convert_node_labels_to_integers(
         G_m2g, first_label=0, ordering="sorted"
     )
->>>>>>> 1cddf09f
     pyg_m2g = from_networkx(G_m2g_int)
 
     if args.plot:
